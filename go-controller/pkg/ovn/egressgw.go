--- conflicted
+++ resolved
@@ -209,11 +209,7 @@
 		}
 		gws += ip.String()
 	}
-<<<<<<< HEAD
-	nsInfo, nsUnlock, err := oc.ensureNamespaceLocked(namespace, false)
-=======
 	nsInfo, nsUnlock, err := oc.ensureNamespaceLocked(namespace, false, nil)
->>>>>>> f0d82ea9
 	if err != nil {
 		return fmt.Errorf("failed to ensure namespace locked: %v", err)
 	}
@@ -266,8 +262,6 @@
 		if err := oc.addGWRoutesForPod([]*gatewayInfo{&egress}, podIPs, podNsName, pod.Spec.NodeName); err != nil {
 			return err
 		}
-<<<<<<< HEAD
-=======
 	}
 	return nil
 }
@@ -357,7 +351,6 @@
 	}
 	if err := oc.modelClient.Delete(opModels...); err != nil {
 		return fmt.Errorf("unable to delete src-ip route to GR router, err: %v", err)
->>>>>>> f0d82ea9
 	}
 	return nil
 }
@@ -413,18 +406,10 @@
 						continue
 					}
 
-<<<<<<< HEAD
-					_, stderr, err := util.RunOVNNbctl("--if-exists", "--policy=src-ip",
-						"lr-route-del", gr, podIP+mask, gwIP.String())
-					if err != nil {
-						klog.Errorf("Unable to delete pod %s route to GR %s, GW: %s, stderr:%q, err:%v",
-							pod, gr, gwIP.String(), stderr, err)
-=======
 					if err := oc.deleteLogicalRouterStaticRoute(podIP, mask, gwIP.String(), gr); err != nil {
 						klog.Errorf("Unable to delete pod %s route to GR %s, GW: %s, err:%v",
 							pod, gr, gwIP.String(), err)
 						klog.Error(err)
->>>>>>> f0d82ea9
 					} else {
 						klog.V(5).Infof("ECMP route deleted for pod: %s, on gr: %s, to gw: %s", pod,
 							gr, gwIP.String())
@@ -435,20 +420,12 @@
 							// TODO (trozet): use the go bindings here and batch commands
 							// delete the ovn_cluster_router policy if the pod has no more exgws to revert back to normal
 							// default gw behavior
-<<<<<<< HEAD
-							if err := oc.delHybridRoutePolicyForPod(net.ParseIP(podIP), node, false); err != nil {
-=======
 							if err := oc.delHybridRoutePolicyForPod(net.ParseIP(podIP), node); err != nil {
->>>>>>> f0d82ea9
 								klog.Error(err)
 							}
 						}
 					}
-<<<<<<< HEAD
-					cleanUpBFDEntry(gwIP.String(), gr, portPrefix)
-=======
 					oc.cleanUpBFDEntry(gwIP.String(), gr, portPrefix)
->>>>>>> f0d82ea9
 				}
 			}
 			routeInfo.Unlock()
@@ -468,22 +445,6 @@
 				}
 				mask := GetIPFullMask(podIP)
 				node := util.GetWorkerFromGatewayRouter(gr)
-<<<<<<< HEAD
-				_, stderr, err := util.RunOVNNbctl("--if-exists", "--policy=src-ip",
-					"lr-route-del", gr, podIP+mask, gw)
-				if err != nil {
-					klog.Errorf("Unable to delete src-ip route to GR router, stderr:%q, err:%v", stderr, err)
-				} else {
-					delete(routeInfo.podExternalRoutes[podIP], gw)
-				}
-
-				if entry := routeInfo.podExternalRoutes[podIP]; len(entry) == 0 {
-					if err := oc.delHybridRoutePolicyForPod(net.ParseIP(podIP), node, false); err != nil {
-						klog.Error(err)
-					}
-				}
-
-=======
 				if err := oc.deleteLogicalRouterStaticRoute(podIP, mask, gw, gr); err != nil {
 					klog.Errorf("Unable to delete src-ip route to GR router, err:%v", err)
 				} else {
@@ -495,17 +456,12 @@
 					}
 				}
 
->>>>>>> f0d82ea9
 				portPrefix, err := oc.extSwitchPrefix(node)
 				if err != nil {
 					klog.Infof("Failed to find ext switch prefix for %s %v", node, err)
 					continue
 				}
-<<<<<<< HEAD
-				cleanUpBFDEntry(gw, gr, portPrefix)
-=======
 				oc.cleanUpBFDEntry(gw, gr, portPrefix)
->>>>>>> f0d82ea9
 			}
 		}
 		routeInfo.Unlock()
@@ -535,29 +491,16 @@
 					klog.Infof("Failed to find ext switch prefix for %s %v", node, err)
 					continue
 				}
-<<<<<<< HEAD
-
-				_, stderr, err := util.RunOVNNbctl("--if-exists", "--policy=src-ip",
-					"lr-route-del", gr, pod+mask, gw)
-				if err != nil {
-					klog.Errorf("Unable to delete ECMP route for pod: %s to GR %s, GW: %s, stderr:%q, err:%v",
-						name, gr, gw, stderr, err)
-=======
 				if err := oc.deleteLogicalRouterStaticRoute(pod, mask, gw, gr); err != nil {
 					klog.Errorf("Unable to delete ECMP route for pod: %s to GR %s, GW: %s, err:%v",
 						name, gr, gw, err)
->>>>>>> f0d82ea9
 				} else {
 					delete(routeInfo.podExternalRoutes[pod], gw)
 					klog.V(5).Infof("ECMP route deleted for pod: %s, on gr: %s, to gw: %s", name,
 						gr, gw)
 				}
 				if entry := routeInfo.podExternalRoutes[pod]; len(entry) == 0 {
-<<<<<<< HEAD
-					if err := oc.delHybridRoutePolicyForPod(podIPNet.IP, node, false); err != nil {
-=======
 					if err := oc.delHybridRoutePolicyForPod(podIPNet.IP, node); err != nil {
->>>>>>> f0d82ea9
 						klog.Error(err)
 					}
 				}
@@ -599,29 +542,12 @@
 						continue
 					}
 					mask := GetIPFullMask(podIP)
-<<<<<<< HEAD
-					nbctlArgs := []string{"--may-exist", "--policy=src-ip", "--ecmp-symmetric-reply",
-						"lr-route-add", gr, podIP + mask, gw.String(), port}
-					if gateway.bfdEnabled {
-						nbctlArgs = []string{"--may-exist", "--bfd", "--policy=src-ip", "--ecmp-symmetric-reply",
-							"lr-route-add", gr, podIP + mask, gw.String(), port}
-					}
-					_, stderr, err := util.RunOVNNbctl(nbctlArgs...)
-					if err != nil && !strings.Contains(stderr, DuplicateECMPError) {
-						return fmt.Errorf("unable to add external gwStr src-ip route to GR router, stderr:%q, err:%gw", stderr, err)
+					if err := oc.createBFDStaticRoute(gateway.bfdEnabled, gw, podIP, gr, port, mask); err != nil {
+						return err
 					}
 					if routeInfo.podExternalRoutes[podIP] == nil {
 						routeInfo.podExternalRoutes[podIP] = make(map[string]string)
 					}
-=======
-
-					if err := oc.createBFDStaticRoute(gateway.bfdEnabled, gw, podIP, gr, port, mask); err != nil {
-						return err
-					}
-					if routeInfo.podExternalRoutes[podIP] == nil {
-						routeInfo.podExternalRoutes[podIP] = make(map[string]string)
-					}
->>>>>>> f0d82ea9
 					routeInfo.podExternalRoutes[podIP][gwStr] = gr
 					routesAdded++
 					if len(routeInfo.podExternalRoutes[podIP]) == 1 {
@@ -785,14 +711,6 @@
 	return nil
 }
 
-<<<<<<< HEAD
-// delHybridRoutePolicyForPod handles deleting a higher priority allow policy to allow traffic to be routed normally
-// by ecmp routes
-// force is used to indicate to force remove LRPs, useful for when going from LGW->SGW
-func (oc *Controller) delHybridRoutePolicyForPod(podIP net.IP, node string, force bool) error {
-	if config.Gateway.Mode == config.GatewayModeLocal || force {
-		// delete allow policy to bypass lr-policy in GR
-=======
 // delHybridRoutePolicyForPod handles deleting a logical route policy that
 // forces pod egress traffic to be rerouted to a gateway router for local gateway mode.
 func (oc *Controller) delHybridRoutePolicyForPod(podIP net.IP, node string) error {
@@ -811,7 +729,6 @@
 		ipv4HashedAS, ipv6HashedAS := as.GetASHashNames()
 		ipv4PodIPs, ipv6PodIPs := as.GetIPs()
 		deletePolicy := false
->>>>>>> f0d82ea9
 		var l3Prefix string
 		var matchSrcAS string
 		if utilnet.IsIPv6(podIP) {
@@ -994,31 +911,12 @@
 func (oc *Controller) cleanUpBFDEntry(gatewayIP, gatewayRouter, prefix string) {
 	portName := prefix + types.GWRouterToExtSwitchPrefix + gatewayRouter
 
-<<<<<<< HEAD
-	output, stderr, err := util.RunOVNNbctl(
-		"--format=csv", "--data=bare", "--no-heading", "--columns=bfd", "find", "Logical_Router_Static_Route", "output_port="+portName, "nexthop=\""+gatewayIP+"\"", "bfd!=[]")
-
-	if err != nil {
-		klog.Errorf("cleanUpBFDEntry: failed to list routes for %s, stderr: %q, (%v)", portName, gatewayIP, err, stderr)
-		return
-	}
-	// the bfd entry is still referenced, meaning there's another route on the router
-	// referencing it.
-	if strings.TrimSpace(output) != "" {
-		return
-	}
-	uuids, stderr, err := util.RunOVNNbctl(
-		"--format=csv", "--data=bare", "--no-heading", "--columns=_uuid", "find", "BFD", "logical_port="+portName, "dst_ip=\""+gatewayIP+"\"")
-	if err != nil {
-		klog.Errorf("Failed to list routes for %s, stderr: %q, (%v)", gatewayRouter, err, stderr)
-=======
 	logicalRouterStaticRouteRes := []nbdb.LogicalRouterStaticRoute{}
 	err := oc.nbClient.WhereCache(func(lrsr *nbdb.LogicalRouterStaticRoute) bool {
 		return lrsr.OutputPort != nil && *lrsr.OutputPort == portName && lrsr.Nexthop == gatewayIP && lrsr.BFD != nil && *lrsr.BFD != ""
 	}).List(&logicalRouterStaticRouteRes)
 	if err != nil {
 		klog.Errorf("cleanUpBFDEntry: failed to list routes for %s, err: %v", portName, err)
->>>>>>> f0d82ea9
 		return
 	}
 
@@ -1065,8 +963,7 @@
 	}()
 
 	// Get all ECMP routes in OVN and build cache
-<<<<<<< HEAD
-	ovnRouteCache := buildOVNECMPCache()
+	ovnRouteCache := oc.buildOVNECMPCache()
 
 	if len(ovnRouteCache) == 0 {
 		// nothing in OVN, so no reason to search for stale routes
@@ -1131,11 +1028,22 @@
 			if !ovnRoute.shouldExist {
 				klog.Infof("Found stale exgw ecmp route, podIP: %s, nexthop: %s, router: %s",
 					podIP, ovnRoute.nextHop, ovnRoute.router)
-				_, stderr, err := util.RunOVNNbctl("--if-exists", "remove", "Logical_Router",
-					strings.TrimSuffix(ovnRoute.router, "\n"), "static_routes", ovnRoute.uuid)
-				if err != nil {
-					klog.Errorf("Failed to destroy Logical_Router_Static_Route %s, stderr: %q, (%v)",
-						ovnRoute.uuid, stderr, err)
+				logicalRouter := nbdb.LogicalRouter{
+					StaticRoutes: []string{ovnRoute.uuid},
+				}
+				opModels := []libovsdbops.OperationModel{
+					{
+						Model: &logicalRouter,
+						ModelPredicate: func(lr *nbdb.LogicalRouter) bool {
+							return lr.Name == ovnRoute.router
+						},
+						OnModelMutations: []interface{}{
+							&logicalRouter.StaticRoutes,
+						},
+					},
+				}
+				if err := oc.modelClient.Delete(opModels...); err != nil {
+					klog.Errorf("Failed to destroy Logical_Router_Static_Route %s, err: %v", ovnRoute.uuid, err)
 				}
 
 				// check to see if we should also clean up bfd
@@ -1149,7 +1057,7 @@
 					klog.Errorf("Cannot sync exgw bfd: %+v, unable to determine exgw switch prefix: %v",
 						ovnRoute, err)
 				} else {
-					cleanUpBFDEntry(ovnRoute.nextHop, ovnRoute.router, prefix)
+					oc.cleanUpBFDEntry(ovnRoute.nextHop, ovnRoute.router, prefix)
 				}
 
 			} else {
@@ -1157,16 +1065,23 @@
 			}
 		}
 
-		// if pod had no ECMP routes we need to make sure we remove any logical route policy for local gw mode
-		// for shared gateway mode, these LRPs shouldn't exist, so delete them all
-		if !podHasAnyECMPRoutes || config.Gateway.Mode == config.GatewayModeShared {
+		// if pod had no ECMP routes we need to make sure we remove logical route policy for local gw mode
+		if !podHasAnyECMPRoutes {
 			for _, ovnRoute := range ovnRoutes {
 				gr := strings.TrimPrefix(ovnRoute.router, types.GWRouterPrefix)
-				if err := oc.delHybridRoutePolicyForPod(net.ParseIP(podIP), gr, true); err != nil {
+				if err := oc.delHybridRoutePolicyForPod(net.ParseIP(podIP), gr); err != nil {
 					klog.Errorf("Error while removing hybrid policy for pod IP: %s, on node: %s, error: %v",
 						podIP, gr, err)
 				}
 			}
+		}
+	}
+
+	// migration from LGW to SGW mode
+	// for shared gateway mode, these LRPs shouldn't exist, so delete them all
+	if config.Gateway.Mode == config.GatewayModeShared {
+		if err := oc.delAllHybridRoutePolicies(); err != nil {
+			klog.Errorf("Error while removing hybrid policies on moving to SGW mode, error: %v", err)
 		}
 	}
 }
@@ -1250,291 +1165,6 @@
 					} else {
 						clusterRouteCache[podIP.IP] = []string{gwIP.String()}
 					}
-				}
-			}
-		}
-	}
-}
-
-func (oc *Controller) buildClusterECMPCacheFromPods(clusterRouteCache map[string][]string) {
-	// Get all Pods serving as exgws
-	pods, err := oc.watchFactory.GetAllPods()
-	if err != nil {
-		klog.Error("Error getting all pods for exgw ecmp route sync: %v", err)
-		return
-	}
-	for _, pod := range pods {
-		podRoutingNamespaceAnno := pod.Annotations[routingNamespaceAnnotation]
-		if podRoutingNamespaceAnno == "" {
-			continue
-		}
-		// get all pods in the namespace
-		nsPods, err := oc.watchFactory.GetPods(podRoutingNamespaceAnno)
-		if err != nil {
-			klog.Errorf("Unable to clean ExGw ECMP routes for exgw: %s, serving namespace: %s, %v",
-				pod.Name, podRoutingNamespaceAnno, err)
-			continue
-		}
-
-		// pod is serving as exgw, build cache
-		gwIPs, err := getExGwPodIPs(pod)
-		if err != nil {
-			klog.Errorf("Error getting exgw IPs for pod: %s, error: %v", pod.Name, err)
-			continue
-		}
-		for _, gwIP := range gwIPs {
-			for _, nsPod := range nsPods {
-				for _, podIP := range nsPod.Status.PodIPs {
-					if utilnet.IsIPv6(gwIP) != utilnet.IsIPv6String(podIP.IP) {
-						continue
-					}
-					clusterRouteCache[podIP.IP] = append(clusterRouteCache[podIP.IP], gwIP.String())
-				}
-			}
-		}
-	}
-}
-
-func buildOVNECMPCache() map[string][]*ovnRoute {
-	ovnRouteCache := make(map[string][]*ovnRoute)
-	out, stderr, err := util.RunOVNNbctl(
-		"--format=csv", "--data=bare", "--no-heading", "--columns=_uuid,ip_prefix,nexthop,output_port", "find", "Logical_Router_Static_Route", "options={ecmp_symmetric_reply=\"true\"}")
-	if err != nil {
-		klog.Errorf("CleanECMPRoutes: failed to list ecmp routes %v %s", err, stderr)
-		return nil
-	}
-	if strings.TrimSpace(out) == "" {
-		klog.Infof("Did not find ecmp routes to clean")
-		return nil
-	}
-
-	for _, line := range strings.Split(out, "\n") {
-		values := strings.Split(line, ",")
-		uuid := values[0]
-		podIP := values[1]
-		nexthop := values[2]
-		outport := values[3]
-		gr, stderr, err := util.RunOVNNbctl(
-			"--format=csv", "--data=bare", "--no-heading", "--columns=name", "find", "Logical_Router", fmt.Sprintf("static_routes{>=}[%s]", uuid))
-		if err != nil || gr == "" {
-			klog.Errorf("CleanECMPRoutes: failed to find logical router for %s", uuid, err, stderr)
-			continue
-		}
-		route := &ovnRoute{
-			nextHop: nexthop,
-			uuid:    uuid,
-			router:  gr,
-			outport: outport,
-		}
-		if _, ok := ovnRouteCache[podIP]; !ok {
-			ovnRouteCache[podIP] = []*ovnRoute{route}
-		} else {
-			ovnRouteCache[podIP] = append(ovnRouteCache[podIP], route)
-		}
-	}
-=======
-	ovnRouteCache := oc.buildOVNECMPCache()
-
-	if len(ovnRouteCache) == 0 {
-		// nothing in OVN, so no reason to search for stale routes
-		return
-	}
-
-	// Build cache of expected routes in the cluster
-	// map[podIP][]nextHops
-	clusterRouteCache := make(map[string][]string)
-
-	// Find all pods serving as exgw
-	oc.buildClusterECMPCacheFromPods(clusterRouteCache)
-
-	// Get all namespaces with exgw routes specified
-	oc.buildClusterECMPCacheFromNamespaces(clusterRouteCache)
-
-	// compare caches and see if OVN routes are stale
-	for podIP, ovnRoutes := range ovnRouteCache {
-		// pod IP does not exist in the cluster
-		// remove route and any hybrid policy
-		if _, ok := clusterRouteCache[podIP]; !ok {
-			continue
-		}
-
-		// podIP exists, check if route matches
-		expectedNexthops := clusterRouteCache[podIP]
-		for _, ovnRoute := range ovnRoutes {
-			// if length of the output port is 0, this is a legacy route (we now always specify output interface)
-			if len(ovnRoute.outport) == 0 {
-				continue
-			}
-
-			node := util.GetWorkerFromGatewayRouter(ovnRoute.router)
-			// prefix will signify secondary exgw bridge, or empty if normal setup
-			// have to determine if a node changed while master was down and if the route swapped from
-			// the default bridge to a new secondary bridge (or vice versa)
-			prefix, err := oc.extSwitchPrefix(node)
-			if err != nil {
-				// we shouldn't continue in this case, because we cant be sure this is a route we want to remove
-				klog.Errorf("Cannot sync exgw route: %+v, unable to determine exgw switch prefix: %v",
-					ovnRoute, err)
-			} else if (prefix != "" && !strings.Contains(ovnRoute.outport, prefix)) ||
-				(prefix == "" && strings.Contains(ovnRoute.outport, types.EgressGWSwitchPrefix)) {
-				continue
-			}
-
-			for _, clusterNexthop := range expectedNexthops {
-				if ovnRoute.nextHop == clusterNexthop {
-					ovnRoute.shouldExist = true
-				}
-			}
-		}
-	}
-
-	klog.Infof("OVN ECMP route cache is: %+v", ovnRouteCache)
-	klog.Infof("Cluster ECMP route cache is: %+v", clusterRouteCache)
-
-	// iterate through ovn routes and remove any stale entries
-	for podIP, ovnRoutes := range ovnRouteCache {
-		podHasAnyECMPRoutes := false
-		for _, ovnRoute := range ovnRoutes {
-			if !ovnRoute.shouldExist {
-				klog.Infof("Found stale exgw ecmp route, podIP: %s, nexthop: %s, router: %s",
-					podIP, ovnRoute.nextHop, ovnRoute.router)
-				logicalRouter := nbdb.LogicalRouter{
-					StaticRoutes: []string{ovnRoute.uuid},
-				}
-				opModels := []libovsdbops.OperationModel{
-					{
-						Model: &logicalRouter,
-						ModelPredicate: func(lr *nbdb.LogicalRouter) bool {
-							return lr.Name == ovnRoute.router
-						},
-						OnModelMutations: []interface{}{
-							&logicalRouter.StaticRoutes,
-						},
-					},
-				}
-				if err := oc.modelClient.Delete(opModels...); err != nil {
-					klog.Errorf("Failed to destroy Logical_Router_Static_Route %s, err: %v", ovnRoute.uuid, err)
-				}
-
-				// check to see if we should also clean up bfd
-				node := util.GetWorkerFromGatewayRouter(ovnRoute.router)
-				// prefix will signify secondary exgw bridge, or empty if normal setup
-				// have to determine if a node changed while master was down and if the route swapped from
-				// the default bridge to a new secondary bridge (or vice versa)
-				prefix, err := oc.extSwitchPrefix(node)
-				if err != nil {
-					// we shouldn't continue in this case, because we cant be sure this is a route we want to remove
-					klog.Errorf("Cannot sync exgw bfd: %+v, unable to determine exgw switch prefix: %v",
-						ovnRoute, err)
-				} else {
-					oc.cleanUpBFDEntry(ovnRoute.nextHop, ovnRoute.router, prefix)
-				}
-
-			} else {
-				podHasAnyECMPRoutes = true
-			}
-		}
-
-		// if pod had no ECMP routes we need to make sure we remove logical route policy for local gw mode
-		if !podHasAnyECMPRoutes {
-			for _, ovnRoute := range ovnRoutes {
-				gr := strings.TrimPrefix(ovnRoute.router, types.GWRouterPrefix)
-				if err := oc.delHybridRoutePolicyForPod(net.ParseIP(podIP), gr); err != nil {
-					klog.Errorf("Error while removing hybrid policy for pod IP: %s, on node: %s, error: %v",
-						podIP, gr, err)
-				}
-			}
-		}
-	}
-
-	// migration from LGW to SGW mode
-	// for shared gateway mode, these LRPs shouldn't exist, so delete them all
-	if config.Gateway.Mode == config.GatewayModeShared {
-		if err := oc.delAllHybridRoutePolicies(); err != nil {
-			klog.Errorf("Error while removing hybrid policies on moving to SGW mode, error: %v", err)
-		}
-	}
-}
-
-func getExGwPodIPs(gatewayPod *kapi.Pod) ([]net.IP, error) {
-	var foundGws []net.IP
-	if gatewayPod.Annotations[routingNetworkAnnotation] != "" {
-		var multusNetworks []nettypes.NetworkStatus
-		err := json.Unmarshal([]byte(gatewayPod.ObjectMeta.Annotations[nettypes.NetworkStatusAnnot]), &multusNetworks)
-		if err != nil {
-			return nil, fmt.Errorf("unable to unmarshall annotation k8s.v1.cni.cncf.io/network-status on pod %s: %v",
-				gatewayPod.Name, err)
-		}
-		for _, multusNetwork := range multusNetworks {
-			if multusNetwork.Name == gatewayPod.Annotations[routingNetworkAnnotation] {
-				for _, gwIP := range multusNetwork.IPs {
-					ip := net.ParseIP(gwIP)
-					if ip != nil {
-						foundGws = append(foundGws, ip)
-					}
-				}
-			}
-		}
-	} else if gatewayPod.Spec.HostNetwork {
-		for _, podIP := range gatewayPod.Status.PodIPs {
-			ip := net.ParseIP(podIP.IP)
-			if ip != nil {
-				foundGws = append(foundGws, ip)
-			}
-		}
-	} else {
-		klog.Errorf("Ignoring pod %s as an external gateway candidate. Invalid combination "+
-			"of host network: %t and routing-network annotation: %s", gatewayPod.Name, gatewayPod.Spec.HostNetwork,
-			gatewayPod.Annotations[routingNetworkAnnotation])
-		return nil, nil
-	}
-	return foundGws, nil
-}
-
-func (oc *Controller) buildClusterECMPCacheFromNamespaces(clusterRouteCache map[string][]string) {
-	namespaces, err := oc.watchFactory.GetNamespaces()
-	if err != nil {
-		klog.Errorf("Error getting all namespaces for exgw ecmp route sync: %v", err)
-		return
-	}
-	for _, namespace := range namespaces {
-		if _, ok := namespace.Annotations[routingExternalGWsAnnotation]; !ok {
-			continue
-		}
-		// namespace has exgw routes, build cache
-		gwIPs, err := parseRoutingExternalGWAnnotation(namespace.Annotations[routingExternalGWsAnnotation])
-		if err != nil {
-			klog.Errorf("Unable to clean ExGw ECMP routes for namespace: %s, %v", namespace.Name, err)
-			continue
-		}
-		// get all pods in the namespace
-		nsPods, err := oc.watchFactory.GetPods(namespace.Name)
-		if err != nil {
-			klog.Errorf("Unable to clean ExGw ECMP routes for namespace: %s, %v",
-				namespace, err)
-			continue
-		}
-		for _, gwIP := range gwIPs {
-			for _, nsPod := range nsPods {
-				for _, podIP := range nsPod.Status.PodIPs {
-					if utilnet.IsIPv6(gwIP) != utilnet.IsIPv6String(podIP.IP) {
-						continue
-					}
-					if val, ok := clusterRouteCache[podIP.IP]; ok {
-						// add gwIP to cache only if buildClusterECMPCacheFromPods hasn't already added it
-						gwIPexists := false
-						for _, existingGwIP := range val {
-							if existingGwIP == gwIP.String() {
-								gwIPexists = true
-								break
-							}
-						}
-						if !gwIPexists {
-							clusterRouteCache[podIP.IP] = append(clusterRouteCache[podIP.IP], gwIP.String())
-						}
-					} else {
-						clusterRouteCache[podIP.IP] = []string{gwIP.String()}
-					}
 					// delete legacy hybrid route policies for all exgw enabled pods (for both LGW & SGW)
 					err := oc.delLegacyHybridRoutePolicyForPod(net.ParseIP(podIP.IP), nsPod.Spec.NodeName)
 					if err != nil {
@@ -1620,6 +1250,5 @@
 			ovnRouteCache[podIP.String()] = append(ovnRouteCache[podIP.String()], route)
 		}
 	}
->>>>>>> f0d82ea9
 	return ovnRouteCache
 }