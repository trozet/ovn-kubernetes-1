package ovn

import (
	"encoding/hex"
	"encoding/json"
	"fmt"
	"net"
	"os"
	"reflect"
	"sort"
	"strings"
	"sync"
	"syscall"
	"time"

	ocpcloudnetworkapi "github.com/openshift/api/cloudnetwork/v1"
	libovsdbclient "github.com/ovn-org/libovsdb/client"
	"github.com/ovn-org/libovsdb/ovsdb"
	"github.com/ovn-org/ovn-kubernetes/go-controller/pkg/config"
	egressipv1 "github.com/ovn-org/ovn-kubernetes/go-controller/pkg/crd/egressip/v1"
	"github.com/ovn-org/ovn-kubernetes/go-controller/pkg/factory"
	"github.com/ovn-org/ovn-kubernetes/go-controller/pkg/libovsdbops"
	"github.com/ovn-org/ovn-kubernetes/go-controller/pkg/metrics"
	"github.com/ovn-org/ovn-kubernetes/go-controller/pkg/nbdb"

	"github.com/ovn-org/ovn-kubernetes/go-controller/pkg/types"
	"github.com/ovn-org/ovn-kubernetes/go-controller/pkg/util"
	kapi "k8s.io/api/core/v1"
	v1 "k8s.io/api/core/v1"
	apierrors "k8s.io/apimachinery/pkg/api/errors"
	metav1 "k8s.io/apimachinery/pkg/apis/meta/v1"
	"k8s.io/apimachinery/pkg/labels"
	utilerrors "k8s.io/apimachinery/pkg/util/errors"
	"k8s.io/apimachinery/pkg/util/sets"
	"k8s.io/client-go/util/retry"
	"k8s.io/klog/v2"
	utilnet "k8s.io/utils/net"
)

type egressIPDialer interface {
	dial(ip net.IP) bool
}

var dialer egressIPDialer = &egressIPDial{}

func (oc *Controller) reconcileEgressIP(old, new *egressipv1.EgressIP) (err error) {
	// Lock the assignment, this is needed because this function can end up
	// being called from WatchEgressNodes and WatchEgressIP, i.e: two different
	// go-routines and we need to make sure the assignment is safe.
	oc.eIPC.egressIPAssignmentMutex.Lock()
	defer oc.eIPC.egressIPAssignmentMutex.Unlock()

	// Initialize an empty name which is filled depending on the operation
	// (ADD/UPDATE/DELETE) we are performing. This is done as to be able to
	// delete the NB DB set up correctly when searching the DB based on the
	// name.
	name := ""

	// Initialize a status which will be used to compare against
	// new.spec.egressIPs and decide on what from the status should get deleted
	// or kept.
	status := []egressipv1.EgressIPStatusItem{}

	// Initialize two empty objects as to avoid SIGSEGV. The code should play
	// nicely with empty objects though.
	oldEIP, newEIP := &egressipv1.EgressIP{}, &egressipv1.EgressIP{}

	// Initialize two "nothing" selectors. Nothing selector are semantically
	// opposed to "empty" selectors, i.e: they select and match nothing, while
	// an empty one matches everything. If old/new are nil, and we don't do
	// this: we would have an empty EgressIP object which would result in two
	// empty selectors, matching everything, whereas we would mean the inverse
	newNamespaceSelector, _ := metav1.LabelSelectorAsSelector(nil)
	oldNamespaceSelector, _ := metav1.LabelSelectorAsSelector(nil)
	if old != nil {
		oldEIP = old
		oldNamespaceSelector, err = metav1.LabelSelectorAsSelector(&oldEIP.Spec.NamespaceSelector)
		if err != nil {
			return fmt.Errorf("invalid old namespaceSelector, err: %v", err)
		}
		name = oldEIP.Name
		status = oldEIP.Status.Items
	}
	if new != nil {
		newEIP = new
		newNamespaceSelector, err = metav1.LabelSelectorAsSelector(&newEIP.Spec.NamespaceSelector)
		if err != nil {
			return fmt.Errorf("invalid new namespaceSelector, err: %v", err)
		}
		name = newEIP.Name
		status = newEIP.Status.Items
	}

	// We do not initialize a nothing selector for the podSelector, because
	// these are allowed to be empty (i.e: matching all pods in a namespace), as
	// supposed to the namespaceSelector
	newPodSelector, err := metav1.LabelSelectorAsSelector(&newEIP.Spec.PodSelector)
	if err != nil {
		return fmt.Errorf("invalid new podSelector, err: %v", err)
	}
	oldPodSelector, err := metav1.LabelSelectorAsSelector(&oldEIP.Spec.PodSelector)
	if err != nil {
		return fmt.Errorf("invalid old podSelector, err: %v", err)
	}

	// Validate the spec and use only the valid egress IPs when performing any
	// successive operations, theoretically: the user could specify invalid IP
	// addresses, which would break us.
	validSpecIPs, err := oc.validateEgressIPSpec(name, newEIP.Spec.EgressIPs)
	if err != nil {
		return fmt.Errorf("invalid EgressIP spec, err: %v", err)
	}

	// Validate the status, on restart it could be the case that what might have
	// been assigned when ovnkube-master last ran is not a valid assignment
	// anymore (specifically if ovnkube-master has been crashing for a while).
	// Any invalid status at this point in time needs to be removed and assigned
	// to a valid node.
	validStatus, invalidStatus := oc.validateEgressIPStatus(name, status)
	for status := range validStatus {
		// If the spec has changed and an egress IP has been removed by the
		// user: we need to un-assign that egress IP
		if !validSpecIPs.Has(status.EgressIP) {
			invalidStatus[status] = ""
			delete(validStatus, status)
		}
	}

	// Add only the diff between what is requested and valid and that which
	// isn't already assigned.
	ipsToAssign := validSpecIPs
	ipsToRemove := sets.NewString()
	statusToAdd := make([]egressipv1.EgressIPStatusItem, 0, len(ipsToAssign))
	statusToKeep := make([]egressipv1.EgressIPStatusItem, 0, len(validStatus))
	for status := range validStatus {
		statusToKeep = append(statusToKeep, status)
		ipsToAssign.Delete(status.EgressIP)
	}
	statusToRemove := make([]egressipv1.EgressIPStatusItem, 0, len(invalidStatus))
	for status := range invalidStatus {
		statusToRemove = append(statusToRemove, status)
		ipsToRemove.Insert(status.EgressIP)
	}
	if ipsToRemove.Len() > 0 {
		// The following is added as to ensure that we only add after having
		// successfully removed egress IPs. This case is not very important on
		// bare-metal (since we execute the add after the remove below, and
		// hence have full control of the execution - barring its success), but
		// on a cloud: we don't execute anything below, we wait for the status
		// on the CloudPrivateIPConfig(s) we create to be set before executing
		// anything in the OVN DB. So, we need to make sure that we delete and
		// then add, mainly because if EIP1 is added to nodeX and then EIP2 is
		// removed from nodeX, we might remove the setup made for EIP1. The
		// add/delete ordering of events is not guaranteed on the cloud where we
		// depend on other controllers to execute the work for us however. By
		// comparing the spec to the status and applying the following truth
		// table we can ensure that order of events.

		// case ID    |    Egress IP to add    |    Egress IP to remove    |    ipsToAssign
		// 1          |    e1                  |    e1                     |    e1
		// 2          |    e2                  |    e1                     |    -
		// 3          |    e2                  |    -                      |    e2
		// 4          |    -                   |    e1                     |    -

		// Case 1 handles updates. Case 2 and 3 makes sure we don't add until we
		// successfully delete. Case 4 just shows an example of what would
		// happen if we don't have anything to add
		ipsToAssign = ipsToAssign.Intersection(ipsToRemove)
	}

	if !util.PlatformTypeIsEgressIPCloudProvider() {
		if len(statusToRemove) > 0 {
			// Delete the statusToRemove from the allocator cache. If we don't
			// do this we will occupy assignment positions for the ipsToAssign,
			// even though statusToRemove will be removed afterwards
			oc.deleteAllocatorEgressIPAssignments(statusToRemove)
			if err := oc.deleteEgressIPAssignments(name, statusToRemove); err != nil {
				return err
			}
		}
		if len(ipsToAssign) > 0 {
			statusToAdd = oc.assignEgressIPs(name, ipsToAssign.UnsortedList())
			statusToKeep = append(statusToKeep, statusToAdd...)
		}
		// Assign all statusToKeep, we need to warm up the podAssignment cache
		// on restart. We won't perform any additional transactions to the NB DB
		// for things which exists because the libovsdb operations use
		// modelClient which is idempotent.
		if err := oc.addEgressIPAssignments(name, statusToKeep, newEIP.Spec.NamespaceSelector, newEIP.Spec.PodSelector); err != nil {
			return err
		}
		// Add all assignments which are to be kept to the allocator cache,
		// allowing us to track all assignments which have been performed and
		// avoid incorrect future assignments due to a de-synchronized cache.
		oc.addAllocatorEgressIPAssignments(name, statusToKeep)
		// Update the object only on an ADD/UPDATE. If we are processing a
		// DELETE, new will be nil and we should not update the object.
		if len(statusToAdd) > 0 || (len(statusToRemove) > 0 && new != nil) {
			if err := oc.patchReplaceEgressIPStatus(name, statusToKeep); err != nil {
				return err
			}
		}
	} else {
		// Delete all assignments that are to be removed from the allocator
		// cache. If we don't do this we will occupy assignment positions for
		// the ipsToAdd, even though statusToRemove will be removed afterwards
		oc.deleteAllocatorEgressIPAssignments(statusToRemove)
		// If running on a public cloud we should not program OVN just yet, we
		// need confirmation from the cloud-network-config-controller that it
		// can assign the IPs. reconcileCloudPrivateIPConfig will take care of
		// processing the answer from the requests we make here, and update OVN
		// accordingly when we know what the outcome is.
		if len(ipsToAssign) > 0 {
			statusToAdd = oc.assignEgressIPs(name, ipsToAssign.UnsortedList())
			statusToKeep = append(statusToKeep, statusToAdd...)
		}
		// Same as above: Add all assignments which are to be kept to the
		// allocator cache, allowing us to track all assignments which have been
		// performed and avoid incorrect future assignments due to a
		// de-synchronized cache.
		oc.addAllocatorEgressIPAssignments(name, statusToKeep)
		// Execute CloudPrivateIPConfig changes for assignments which need to be
		// added/removed, assignments which don't change do not require any
		// further setup.
		if err := oc.executeCloudPrivateIPConfigChange(name, statusToAdd, statusToRemove); err != nil {
			return err
		}
	}

	// Record the egress IP allocator count
	metrics.RecordEgressIPCount(getEgressIPAllocationTotalCount(oc.eIPC.allocator))

	// If nothing has changed for what concerns the assignments, then check if
	// the namespaceSelector and podSelector have changed. If they have changed
	// then remove the setup for all pods which matched the old and add
	// everything for all pods which match the new.
	if len(ipsToAssign) == 0 &&
		len(statusToRemove) == 0 {
		// Only the namespace selector changed: remove the setup for all pods
		// matching the old and not matching the new, and add setup for the pod
		// matching the new and which didn't match the old.
		if !reflect.DeepEqual(newNamespaceSelector, oldNamespaceSelector) && reflect.DeepEqual(newPodSelector, oldPodSelector) {
			namespaces, err := oc.watchFactory.GetNamespaces()
			if err != nil {
				return err
			}
			for _, namespace := range namespaces {
				namespaceLabels := labels.Set(namespace.Labels)
				if !newNamespaceSelector.Matches(namespaceLabels) && oldNamespaceSelector.Matches(namespaceLabels) {
					if err := oc.deleteNamespaceEgressIPAssignment(name, oldEIP.Status.Items, namespace, oldEIP.Spec.PodSelector); err != nil {
						return err
					}
				}
				if newNamespaceSelector.Matches(namespaceLabels) && !oldNamespaceSelector.Matches(namespaceLabels) {
					if err := oc.addNamespaceEgressIPAssignments(name, newEIP.Status.Items, namespace, newEIP.Spec.PodSelector); err != nil {
						return err
					}
				}
			}
			// Only the pod selector changed: remove the setup for all pods
			// matching the old and not matching the new, and add setup for the pod
			// matching the new and which didn't match the old.
		} else if reflect.DeepEqual(newNamespaceSelector, oldNamespaceSelector) && !reflect.DeepEqual(newPodSelector, oldPodSelector) {
			namespaces, err := oc.watchFactory.GetNamespacesBySelector(newEIP.Spec.NamespaceSelector)
			if err != nil {
				return err
			}
			for _, namespace := range namespaces {
				pods, err := oc.watchFactory.GetPods(namespace.Name)
				if err != nil {
					return err
				}
				for _, pod := range pods {
					podLabels := labels.Set(pod.Labels)
					if !newPodSelector.Matches(podLabels) && oldPodSelector.Matches(podLabels) {
						if err := oc.deletePodEgressIPAssignments(name, oldEIP.Status.Items, pod); err != nil {
							return err
						}
					}
					if newPodSelector.Matches(podLabels) && !oldPodSelector.Matches(podLabels) {
						if err := oc.addPodEgressIPAssignments(name, newEIP.Status.Items, pod); err != nil {
							return err
						}
					}
				}
			}
			// Both selectors changed: remove the setup for pods matching the
			// old ones and not matching the new ones, and add setup for all
			// matching the new ones but which didn't match the old ones.
		} else if !reflect.DeepEqual(newNamespaceSelector, oldNamespaceSelector) && !reflect.DeepEqual(newPodSelector, oldPodSelector) {
			namespaces, err := oc.watchFactory.GetNamespaces()
			if err != nil {
				return err
			}
			for _, namespace := range namespaces {
				namespaceLabels := labels.Set(namespace.Labels)
				// If the namespace does not match anymore then there's no
				// reason to look at the pod selector.
				if !newNamespaceSelector.Matches(namespaceLabels) && oldNamespaceSelector.Matches(namespaceLabels) {
					if err := oc.deleteNamespaceEgressIPAssignment(name, oldEIP.Status.Items, namespace, oldEIP.Spec.PodSelector); err != nil {
						return err
					}
				}
				// If the namespace starts matching, look at the pods selector
				// and pods in that namespace and perform the setup for the pods
				// which match the new pod selector or if the podSelector is empty
				// then just perform the setup.
				if newNamespaceSelector.Matches(namespaceLabels) && !oldNamespaceSelector.Matches(namespaceLabels) {
					pods, err := oc.watchFactory.GetPods(namespace.Name)
					if err != nil {
						return err
					}
					for _, pod := range pods {
						podLabels := labels.Set(pod.Labels)
						if newPodSelector.Matches(podLabels) {
							if err := oc.addPodEgressIPAssignments(name, newEIP.Status.Items, pod); err != nil {
								return err
							}
						}
					}
				}
				// If the namespace continues to match, look at the pods
				// selector and pods in that namespace.
				if newNamespaceSelector.Matches(namespaceLabels) && oldNamespaceSelector.Matches(namespaceLabels) {
					pods, err := oc.watchFactory.GetPods(namespace.Name)
					if err != nil {
						return err
					}
					for _, pod := range pods {
						podLabels := labels.Set(pod.Labels)
						if !newPodSelector.Matches(podLabels) && oldPodSelector.Matches(podLabels) {
							if err := oc.deletePodEgressIPAssignments(name, oldEIP.Status.Items, pod); err != nil {
								return err
							}
						}
						if newPodSelector.Matches(podLabels) && !oldPodSelector.Matches(podLabels) {
							if err := oc.addPodEgressIPAssignments(name, newEIP.Status.Items, pod); err != nil {
								return err
							}
						}
					}
				}
			}
		}
	}
	return nil
}

func (oc *Controller) reconcileEgressIPNamespace(old, new *v1.Namespace) error {
	// Same as for reconcileEgressIP: labels play nicely with empty object, not
	// nil ones.
	oldNamespace, newNamespace := &v1.Namespace{}, &v1.Namespace{}
	if old != nil {
		oldNamespace = old
	}
	if new != nil {
		newNamespace = new
	}

	// If the labels have not changed, then there's no change that we care
	// about: return.
	oldLabels := labels.Set(oldNamespace.Labels)
	newLabels := labels.Set(newNamespace.Labels)
	if reflect.DeepEqual(newLabels.AsSelector(), oldLabels.AsSelector()) {
		return nil
	}

	// Iterate all EgressIPs and check if this namespace start/stops matching
	// any and add/remove the setup accordingly. Namespaces can match multiple
	// EgressIP objects (ex: users can chose to have one EgressIP object match
	// all "blue" pods in namespace A, and a second EgressIP object match all
	// "red" pods in namespace A), so continue iterating all EgressIP objects
	// before finishing.
	egressIPs, err := oc.watchFactory.GetEgressIPs()
	if err != nil {
		return err
	}
	for _, egressIP := range egressIPs {
		namespaceSelector, _ := metav1.LabelSelectorAsSelector(&egressIP.Spec.NamespaceSelector)
		if namespaceSelector.Matches(oldLabels) && !namespaceSelector.Matches(newLabels) {
			if err := oc.deleteNamespaceEgressIPAssignment(egressIP.Name, egressIP.Status.Items, oldNamespace, egressIP.Spec.PodSelector); err != nil {
				return err
			}
		}
		if !namespaceSelector.Matches(oldLabels) && namespaceSelector.Matches(newLabels) {
			if err := oc.addNamespaceEgressIPAssignments(egressIP.Name, egressIP.Status.Items, newNamespace, egressIP.Spec.PodSelector); err != nil {
				return err
			}
		}
	}
	return nil
}

func (oc *Controller) reconcileEgressIPPod(old, new *v1.Pod) (err error) {
	oldPod, newPod := &v1.Pod{}, &v1.Pod{}
	namespace := &v1.Namespace{}
	if old != nil {
		oldPod = old
		namespace, err = oc.watchFactory.GetNamespace(oldPod.Namespace)
		if err != nil {
			return err
		}
	}
	if new != nil {
		newPod = new
		namespace, err = oc.watchFactory.GetNamespace(newPod.Namespace)
		if err != nil {
			return err
		}
	}

	newPodLabels := labels.Set(newPod.Labels)
	oldPodLabels := labels.Set(oldPod.Labels)

	// If the namespace the pod belongs to does not have any labels, just return
	// it can't match any EgressIP object
	namespaceLabels := labels.Set(namespace.Labels)
	if namespaceLabels.AsSelector().Empty() {
		return nil
	}

	// Iterate all EgressIPs and check if this pod start/stops matching any and
	// add/remove the setup accordingly. Pods should not match multiple EgressIP
	// objects: that is considered a user error and is undefined. However, in
	// such events iterate all EgressIPs and clean up as much as possible. By
	// iterating all EgressIPs we also cover the case where a pod has its labels
	// changed from matching one EgressIP to another, ex: EgressIP1 matching
	// "blue pods" and EgressIP2 matching "red pods". If a pod with a red label
	// gets changed to a blue label: we need add and remove the set up for both
	// EgressIP obejcts - since we can't be sure of which EgressIP object we
	// process first, always iterate all.
	egressIPs, err := oc.watchFactory.GetEgressIPs()
	if err != nil {
		return err
	}
	for _, egressIP := range egressIPs {
		namespaceSelector, _ := metav1.LabelSelectorAsSelector(&egressIP.Spec.NamespaceSelector)
		if namespaceSelector.Matches(namespaceLabels) {
			// If the namespace the pod belongs to matches this object then
			// check the if there's a podSelector defined on the EgressIP
			// object. If there is one: the user intends the EgressIP object to
			// match only a subset of pods in the namespace, and we'll have to
			// check that. If there is no podSelector: the user intends it to
			// match all pods in the namespace.
			podSelector, _ := metav1.LabelSelectorAsSelector(&egressIP.Spec.PodSelector)
			if !podSelector.Empty() {
				newMatches := podSelector.Matches(newPodLabels)
				oldMatches := podSelector.Matches(oldPodLabels)
				// If the podSelector doesn't match the pod, then continue
				// because this EgressIP intends to match other pods in that
				// namespace and not this one. Other EgressIP objects might
				// match the pod though so we need to check that.
				if !newMatches && !oldMatches {
					continue
				}
				// Check if the pod stopped matching. If the pod was deleted,
				// "new" will be nil and newPodLabels will not match, so this is
				// should cover that case.
				if !newMatches && oldMatches {
					if err := oc.deletePodEgressIPAssignments(egressIP.Name, egressIP.Status.Items, oldPod); err != nil {
						return err
					}
					continue
				}
				// If the pod starts matching the podSelector or continues to
				// match: add the pod. The reason as to why we need to continue
				// adding it if it continues to match, as opposed to once when
				// it started matching, is because the pod might not have pod
				// IPs assigned at that point and we need to continue trying the
				// pod setup for every pod update as to make sure we process the
				// pod IP assignment.
				if err := oc.addPodEgressIPAssignments(egressIP.Name, egressIP.Status.Items, newPod); err != nil {
					return err
				}
				continue
			}
			// If the podSelector is empty (i.e: the EgressIP object is intended
			// to match all pods in the namespace) and the pod has been deleted:
			// "new" will be nil and we need to remove the setup
			if new == nil {
				if err := oc.deletePodEgressIPAssignments(egressIP.Name, egressIP.Status.Items, oldPod); err != nil {
					return err
				}
				continue
			}
			// For all else, perform a setup for the pod
			if err := oc.addPodEgressIPAssignments(egressIP.Name, egressIP.Status.Items, newPod); err != nil {
				return err
			}
		}
	}
	return nil
}

func (oc *Controller) reconcileCloudPrivateIPConfig(old, new *ocpcloudnetworkapi.CloudPrivateIPConfig) error {
	oldCloudPrivateIPConfig, newCloudPrivateIPConfig := &ocpcloudnetworkapi.CloudPrivateIPConfig{}, &ocpcloudnetworkapi.CloudPrivateIPConfig{}
	shouldDelete, shouldAdd := false, false
	nodeToDelete := ""

	if old != nil {
		oldCloudPrivateIPConfig = old
		// We need to handle two types of deletes, A) object UPDATE where the
		// old egress IP <-> node assignment has been removed. This is indicated
		// by the old object having a .status.node set and the new object having
		// .status.node empty and the condition on the new being successful. B)
		// object DELETE, for which new is nil
		shouldDelete = oldCloudPrivateIPConfig.Status.Node != "" || new == nil
		// On DELETE we need to delete the .spec.node for the old object
		nodeToDelete = oldCloudPrivateIPConfig.Spec.Node
	}
	if new != nil {
		newCloudPrivateIPConfig = new
		// We should only proceed to setting things up for objects where the new
		// object has the same .spec.node and .status.node, and assignment
		// condition being true. This is how the cloud-network-config-controller
		// indicates a successful cloud assignment.
		shouldAdd = newCloudPrivateIPConfig.Status.Node == newCloudPrivateIPConfig.Spec.Node &&
			ocpcloudnetworkapi.CloudPrivateIPConfigConditionType(newCloudPrivateIPConfig.Status.Conditions[0].Type) == ocpcloudnetworkapi.Assigned &&
			kapi.ConditionStatus(newCloudPrivateIPConfig.Status.Conditions[0].Status) == kapi.ConditionTrue
		// See above explanation for the delete
		shouldDelete = shouldDelete && newCloudPrivateIPConfig.Status.Node == "" &&
			ocpcloudnetworkapi.CloudPrivateIPConfigConditionType(newCloudPrivateIPConfig.Status.Conditions[0].Type) == ocpcloudnetworkapi.Assigned &&
			kapi.ConditionStatus(newCloudPrivateIPConfig.Status.Conditions[0].Status) == kapi.ConditionTrue
		// On UPDATE we need to delete the old .status.node
		if shouldDelete {
			nodeToDelete = oldCloudPrivateIPConfig.Status.Node
		}
	}

	// As opposed to reconcileEgressIP, here we are only interested in changes
	// made to the status (since we are the only ones performing the change made
	// to the spec). So don't process the object if there is no change made to
	// the status.
	if reflect.DeepEqual(oldCloudPrivateIPConfig.Status, newCloudPrivateIPConfig.Status) {
		return nil
	}

	if shouldDelete {
		// Get the EgressIP owner reference
		egressIPName, exists := oldCloudPrivateIPConfig.Annotations[util.OVNEgressIPOwnerRefLabel]
		if !exists {
			return fmt.Errorf("CloudPrivateIPConfig object: %s is missing the egress IP owner reference annotation", oldCloudPrivateIPConfig.Name)
		}
		// Check if the egress IP has been deleted or not, if we are processing
		// a CloudPrivateIPConfig delete because the EgressIP has been deleted
		// then we need to remove the setup made for it, but not update the
		// object.
		egressIP, err := oc.kube.GetEgressIP(egressIPName)
		if err != nil && !apierrors.IsNotFound(err) {
			return err
		}
		egressIPString := cloudPrivateIPConfigNameToIPString(oldCloudPrivateIPConfig.Name)
		statusItem := egressipv1.EgressIPStatusItem{
			Node:     nodeToDelete,
			EgressIP: egressIPString,
		}
		if err := oc.deleteEgressIPAssignments(egressIPName, []egressipv1.EgressIPStatusItem{statusItem}); err != nil {
			return err
		}
		// If the EgressIP has been deleted just return at this point.
		if apierrors.IsNotFound(err) {
			return nil
		}
		// Deleting a status here means updating the object with the statuses we
		// want to keep
		updatedStatus := []egressipv1.EgressIPStatusItem{}
		for _, status := range egressIP.Status.Items {
			if !reflect.DeepEqual(status, statusItem) {
				updatedStatus = append(updatedStatus, status)
			}
		}
		if err := oc.patchReplaceEgressIPStatus(egressIP.Name, updatedStatus); err != nil {
			return err
		}
	}
	if shouldAdd {
		// Get the EgressIP owner reference
		egressIPName, exists := newCloudPrivateIPConfig.Annotations[util.OVNEgressIPOwnerRefLabel]
		if !exists {
			return fmt.Errorf("CloudPrivateIPConfig object: %s is missing the egress IP owner reference annotation", newCloudPrivateIPConfig.Name)
		}
		egressIP, err := oc.kube.GetEgressIP(egressIPName)
		if err != nil {
			return err
		}
		egressIPString := cloudPrivateIPConfigNameToIPString(newCloudPrivateIPConfig.Name)
		statusItem := egressipv1.EgressIPStatusItem{
			Node:     newCloudPrivateIPConfig.Status.Node,
			EgressIP: egressIPString,
		}
		if err := oc.addEgressIPAssignments(egressIP.Name, []egressipv1.EgressIPStatusItem{statusItem}, egressIP.Spec.NamespaceSelector, egressIP.Spec.PodSelector); err != nil {
			return err
		}
		// Guard against performing the same assignment twice, which might
		// happen when multiple updates come in on the same object.
		hasStatus := false
		for _, status := range egressIP.Status.Items {
			if reflect.DeepEqual(status, statusItem) {
				hasStatus = true
				break
			}
		}
		if !hasStatus {
			statusToKeep := append(egressIP.Status.Items, statusItem)
			if err := oc.patchReplaceEgressIPStatus(egressIP.Name, statusToKeep); err != nil {
				return err
			}
		}
	}
	return nil
}

type cloudPrivateIPConfigOp struct {
	toAdd    string
	toDelete string
}

// executeCloudPrivateIPConfigChange computes a diff between what needs to be
// assigned/removed and executes the object modification afterwards.
// Specifically: if one egress IP is moved from nodeA to nodeB, we actually care
// about an update on the CloudPrivateIPConfig object represented by that egress
// IP, cloudPrivateIPConfigOp is a helper used to determine that sort of
// operations from toAssign/toRemove
func (oc *Controller) executeCloudPrivateIPConfigChange(egressIPName string, toAssign, toRemove []egressipv1.EgressIPStatusItem) error {
	ops := make(map[string]*cloudPrivateIPConfigOp, len(toAssign)+len(toRemove))
	for _, assignment := range toAssign {
		ops[assignment.EgressIP] = &cloudPrivateIPConfigOp{
			toAdd: assignment.Node,
		}
	}
	for _, removal := range toRemove {
		if op, exists := ops[removal.EgressIP]; exists {
			op.toDelete = removal.Node
		} else {
			ops[removal.EgressIP] = &cloudPrivateIPConfigOp{
				toDelete: removal.Node,
			}
		}
	}
	return oc.executeCloudPrivateIPConfigOps(egressIPName, ops)
}

func (oc *Controller) executeCloudPrivateIPConfigOps(egressIPName string, ops map[string]*cloudPrivateIPConfigOp) error {
	for egressIP, op := range ops {
		cloudPrivateIPConfigName := ipStringToCloudPrivateIPConfigName(egressIP)
		cloudPrivateIPConfig, err := oc.watchFactory.GetCloudPrivateIPConfig(cloudPrivateIPConfigName)
		// toAdd and toDelete is non-empty, this indicates an UPDATE for which
		// the object **must** exist, if not: that's an error.
		if op.toAdd != "" && op.toDelete != "" {
			if err != nil {
				return fmt.Errorf("cloud update request failed for CloudPrivateIPConfig: %s, could not get item, err: %v", cloudPrivateIPConfigName, err)
			}
			cloudPrivateIPConfig.Spec.Node = op.toAdd
			if _, err := oc.kube.UpdateCloudPrivateIPConfig(cloudPrivateIPConfig); err != nil {
				eIPRef := kapi.ObjectReference{
					Kind: "EgressIP",
					Name: egressIPName,
				}
				oc.recorder.Eventf(&eIPRef, kapi.EventTypeWarning, "CloudUpdateFailed", "egress IP: %s for object EgressIP: %s could not be updated, err: %v", egressIP, egressIPName, err)
				return fmt.Errorf("cloud update request failed for CloudPrivateIPConfig: %s, err: %v", cloudPrivateIPConfigName, err)
			}
			// toAdd is non-empty, this indicates an ADD for which
			// the object **must not** exist, if not: that's an error.
		} else if op.toAdd != "" {
			if err == nil {
				return fmt.Errorf("cloud create request failed for CloudPrivateIPConfig: %s, err: item exists", cloudPrivateIPConfigName)
			}
			cloudPrivateIPConfig := ocpcloudnetworkapi.CloudPrivateIPConfig{
				ObjectMeta: metav1.ObjectMeta{
					Name: cloudPrivateIPConfigName,
					Annotations: map[string]string{
						util.OVNEgressIPOwnerRefLabel: egressIPName,
					},
				},
				Spec: ocpcloudnetworkapi.CloudPrivateIPConfigSpec{
					Node: op.toAdd,
				},
			}
			if _, err := oc.kube.CreateCloudPrivateIPConfig(&cloudPrivateIPConfig); err != nil {
				eIPRef := kapi.ObjectReference{
					Kind: "EgressIP",
					Name: egressIPName,
				}
				oc.recorder.Eventf(&eIPRef, kapi.EventTypeWarning, "CloudAssignmentFailed", "egress IP: %s for object EgressIP: %s could not be created, err: %v", egressIP, egressIPName, err)
				return fmt.Errorf("cloud add request failed for CloudPrivateIPConfig: %s, err: %v", cloudPrivateIPConfigName, err)
			}
			// toDelete is non-empty, this indicates an DELETE for which
			// the object **must** exist, if not: that's an error.
		} else if op.toDelete != "" {
			if err != nil {
				return fmt.Errorf("cloud deletion request failed for CloudPrivateIPConfig: %s, could not get item, err: %v", cloudPrivateIPConfigName, err)
			}
			if err := oc.kube.DeleteCloudPrivateIPConfig(cloudPrivateIPConfigName); err != nil {
				eIPRef := kapi.ObjectReference{
					Kind: "EgressIP",
					Name: egressIPName,
				}
				oc.recorder.Eventf(&eIPRef, kapi.EventTypeWarning, "CloudDeletionFailed", "egress IP: %s for object EgressIP: %s could not be deleted, err: %v", egressIP, egressIPName, err)
				return fmt.Errorf("cloud deletion request failed for CloudPrivateIPConfig: %s, err: %v", cloudPrivateIPConfigName, err)
			}
		}
	}
	return nil
}

func (oc *Controller) validateEgressIPSpec(name string, egressIPs []string) (sets.String, error) {
	validatedEgressIPs := sets.NewString()
	for _, egressIP := range egressIPs {
		ip := net.ParseIP(egressIP)
		if ip == nil {
			eIPRef := kapi.ObjectReference{
				Kind: "EgressIP",
				Name: name,
			}
			oc.recorder.Eventf(&eIPRef, kapi.EventTypeWarning, "InvalidEgressIP", "egress IP: %s for object EgressIP: %s is not a valid IP address", egressIP, name)
			return nil, fmt.Errorf("unable to parse provided EgressIP: %s, invalid", egressIP)
		}
		validatedEgressIPs.Insert(ip.String())
	}
	return validatedEgressIPs, nil
}

// validateEgressIPStatus validates if the statuses are valid given what the
// cache knows about all egress nodes. WatchEgressNodes is initialized before
// any other egress IP handler, so te cache should be warm and correct once we
// start going this.
func (oc *Controller) validateEgressIPStatus(name string, items []egressipv1.EgressIPStatusItem) (map[egressipv1.EgressIPStatusItem]string, map[egressipv1.EgressIPStatusItem]string) {
	oc.eIPC.allocator.Lock()
	defer oc.eIPC.allocator.Unlock()
	valid, invalid := make(map[egressipv1.EgressIPStatusItem]string), make(map[egressipv1.EgressIPStatusItem]string)
	for _, eIPStatus := range items {
		validAssignment := true
		eNode, exists := oc.eIPC.allocator.cache[eIPStatus.Node]
		if !exists {
			klog.Errorf("Allocator error: EgressIP: %s claims to have an allocation on a node which is unassignable for egress IP: %s", name, eIPStatus.Node)
			validAssignment = false
		} else {
			if eNode.getAllocationCountForEgressIP(name) > 1 {
				klog.Errorf("Allocator error: EgressIP: %s claims multiple egress IPs on same node: %s, will attempt rebalancing", name, eIPStatus.Node)
				validAssignment = false
			}
			if !eNode.isEgressAssignable {
				klog.Errorf("Allocator error: EgressIP: %s assigned to node: %s which does not have egress label, will attempt rebalancing", name, eIPStatus.Node)
				validAssignment = false
			}
			if !eNode.isReachable {
				klog.Errorf("Allocator error: EgressIP: %s assigned to node: %s which is not reachable, will attempt rebalancing", name, eIPStatus.Node)
				validAssignment = false
			}
			if !eNode.isReady {
				klog.Errorf("Allocator error: EgressIP: %s assigned to node: %s which is not ready, will attempt rebalancing", name, eIPStatus.Node)
				validAssignment = false
			}
			ip := net.ParseIP(eIPStatus.EgressIP)
			if ip == nil {
				klog.Errorf("Allocator error: EgressIP allocation contains unparsable IP address: %s", eIPStatus.EgressIP)
				validAssignment = false
			}
			if node := oc.isAnyClusterNodeIP(ip); node != nil {
				klog.Errorf("Allocator error: EgressIP allocation: %s is the IP of node: %s ", ip.String(), node.name)
				validAssignment = false
			}
			if utilnet.IsIPv6(ip) && eNode.egressIPConfig.V6.Net != nil {
				if !eNode.egressIPConfig.V6.Net.Contains(ip) {
					klog.Errorf("Allocator error: EgressIP allocation: %s on subnet: %s which cannot host it", ip.String(), eNode.egressIPConfig.V4.Net.String())
					validAssignment = false
				}
			} else if !utilnet.IsIPv6(ip) && eNode.egressIPConfig.V4.Net != nil {
				if !eNode.egressIPConfig.V4.Net.Contains(ip) {
					klog.Errorf("Allocator error: EgressIP allocation: %s on subnet: %s which cannot host it", ip.String(), eNode.egressIPConfig.V4.Net.String())
					validAssignment = false
				}
			} else {
				klog.Errorf("Allocator error: EgressIP allocation on node: %s which does not support its IP protocol version", eIPStatus.Node)
				validAssignment = false
			}
		}
		if validAssignment {
			valid[eIPStatus] = ""
		} else {
			invalid[eIPStatus] = ""
		}
	}
	return valid, invalid
}

// addAllocatorEgressIPAssignments adds the allocation to the cache, so that
// they are tracked during the life-cycle of ovnkube-master
func (oc *Controller) addAllocatorEgressIPAssignments(name string, statusAssignments []egressipv1.EgressIPStatusItem) {
	oc.eIPC.allocator.Lock()
	defer oc.eIPC.allocator.Unlock()
	for _, status := range statusAssignments {
		if eNode, exists := oc.eIPC.allocator.cache[status.Node]; exists {
			eNode.allocations[status.EgressIP] = name
		}
	}
}

func (oc *Controller) addEgressIPAssignments(name string, statusAssignments []egressipv1.EgressIPStatusItem, namespaceSelector, podSelector metav1.LabelSelector) error {
	namespaces, err := oc.watchFactory.GetNamespacesBySelector(namespaceSelector)
	if err != nil {
		return err
	}
	for _, namespace := range namespaces {
		if err := oc.addNamespaceEgressIPAssignments(name, statusAssignments, namespace, podSelector); err != nil {
			return err
		}
	}
	return nil
}

func (oc *Controller) addNamespaceEgressIPAssignments(name string, statusAssignments []egressipv1.EgressIPStatusItem, namespace *kapi.Namespace, podSelector metav1.LabelSelector) error {
	var pods []*kapi.Pod
	var err error
	selector, _ := metav1.LabelSelectorAsSelector(&podSelector)
	if !selector.Empty() {
		pods, err = oc.watchFactory.GetPodsBySelector(namespace.Name, podSelector)
		if err != nil {
			return err
		}
	} else {
		pods, err = oc.watchFactory.GetPods(namespace.Name)
		if err != nil {
			return err
		}
	}
	for _, pod := range pods {
		if err := oc.addPodEgressIPAssignments(name, statusAssignments, pod); err != nil {
			return err
		}
	}
	return nil
}

// addPodEgressIPAssignments tracks the setup made for each egress IP matching
// pod w.r.t to each status. This is mainly done to avoid a lot of duplicated
// work on ovnkube-master restarts when all egress IP handlers will most likely
// match and perform the setup for the same pod and status multiple times over.
func (oc *Controller) addPodEgressIPAssignments(name string, statusAssignments []egressipv1.EgressIPStatusItem, pod *kapi.Pod) error {
	oc.eIPC.podAssignmentMutex.Lock()
	defer oc.eIPC.podAssignmentMutex.Unlock()
	// If statusAssignments is empty just return, not doing this will delete the
	// external GW set up, even though there might be no egress IP set up to
	// perform.
	if len(statusAssignments) == 0 {
		return nil
	}
	var remainingAssignments []egressipv1.EgressIPStatusItem
	podKey := getPodKey(pod)
	podState, exists := oc.eIPC.podAssignment[podKey]
	if !exists {
		remainingAssignments = statusAssignments
		// Retrieve the pod's networking configuration from the
		// logicalPortCache. The reason for doing this: a) only normal network
		// pods are placed in this cache, b) once the pod is placed here we know
		// addLogicalPort has finished successfully setting up networking for
		// the pod, so we can proceed with retrieving its IP and deleting the
		// external GW configuration created in addLogicalPort for the pod.
		logicalPort, err := oc.logicalPortCache.get(util.GetLogicalPortName(pod.Namespace, pod.Name))
		if err != nil {
			return nil
		}
		podState = &podAssignmentState{
			egressStatuses: make(map[egressipv1.EgressIPStatusItem]string),
			podIPs:         logicalPort.ips,
		}
		oc.eIPC.podAssignment[podKey] = podState
		if err := oc.eIPC.deletePerPodGRSNAT(pod, logicalPort.ips); err != nil {
			return err
		}
	} else {
		for _, status := range statusAssignments {
			if _, exists := podState.egressStatuses[status]; !exists {
				remainingAssignments = append(remainingAssignments, status)
			}
		}
	}
	for _, status := range remainingAssignments {
		klog.V(5).Infof("Adding pod egress IP status: %v for EgressIP: %s and pod: %s/%s", status, name, pod.Name, pod.Namespace)
		if err := oc.eIPC.addPodEgressIPAssignment(name, status, pod, podState.podIPs); err != nil {
			return err
		}
		podState.egressStatuses[status] = ""
	}
	return nil
}

// deleteAllocatorEgressIPAssignments deletes the allocation as to keep the
// cache state correct, also see addAllocatorEgressIPAssignments
func (oc *Controller) deleteAllocatorEgressIPAssignments(statusAssignments []egressipv1.EgressIPStatusItem) {
	oc.eIPC.allocator.Lock()
	defer oc.eIPC.allocator.Unlock()
	for _, status := range statusAssignments {
		if eNode, exists := oc.eIPC.allocator.cache[status.Node]; exists {
			delete(eNode.allocations, status.EgressIP)
		}
	}
}

// deleteEgressIPAssignments performs a full egress IP setup deletion on a per
// (egress IP name - status) basis. The idea is thus to list the full content of
// the NB DB for that egress IP object and delete everything which match the
// status. We also need to update the podAssignment cache and finally re-add the
// external GW setup in case the pod still exists.
func (oc *Controller) deleteEgressIPAssignments(name string, statusesToRemove []egressipv1.EgressIPStatusItem) error {
	oc.eIPC.podAssignmentMutex.Lock()
	defer oc.eIPC.podAssignmentMutex.Unlock()
	for _, statusToRemove := range statusesToRemove {
		klog.V(5).Infof("Deleting pod egress IP status: %v for EgressIP: %s", statusToRemove, name)
		if err := oc.eIPC.deleteEgressIPStatusSetup(name, statusToRemove); err != nil {
			return err
		}
		for podKey, podStatus := range oc.eIPC.podAssignment {
			delete(podStatus.egressStatuses, statusToRemove)
			if len(podStatus.egressStatuses) == 0 {
				podNamespace, podName := getPodNamespaceAndNameFromKey(podKey)
				if err := oc.eIPC.addPerPodGRSNAT(podNamespace, podName, podStatus.podIPs); err != nil {
					return err
				}
				delete(oc.eIPC.podAssignment, podKey)
			}
		}
	}
	return nil
}

func (oc *Controller) deleteNamespaceEgressIPAssignment(name string, statusAssignments []egressipv1.EgressIPStatusItem, namespace *kapi.Namespace, podSelector metav1.LabelSelector) error {
	var pods []*kapi.Pod
	var err error
	selector, _ := metav1.LabelSelectorAsSelector(&podSelector)
	if !selector.Empty() {
		pods, err = oc.watchFactory.GetPodsBySelector(namespace.Name, podSelector)
		if err != nil {
			return err
		}
	} else {
		pods, err = oc.watchFactory.GetPods(namespace.Name)
		if err != nil {
			return err
		}
	}
	for _, pod := range pods {
		if err := oc.deletePodEgressIPAssignments(name, statusAssignments, pod); err != nil {
			return err
		}
	}
	return nil
}

func (oc *Controller) deletePodEgressIPAssignments(name string, statusesToRemove []egressipv1.EgressIPStatusItem, pod *kapi.Pod) error {
	oc.eIPC.podAssignmentMutex.Lock()
	defer oc.eIPC.podAssignmentMutex.Unlock()
	podKey := getPodKey(pod)
	podStatus, exists := oc.eIPC.podAssignment[podKey]
	if !exists {
		return nil
	}
	for _, statusToRemove := range statusesToRemove {
		klog.V(5).Infof("Deleting pod egress IP status: %v for EgressIP: %s and pod: %s/%s", statusToRemove, name, pod.Name, pod.Namespace)
		if err := oc.eIPC.deletePodEgressIPAssignment(name, statusToRemove, podStatus.podIPs); err != nil {
			return err
		}
		delete(podStatus.egressStatuses, statusToRemove)
<<<<<<< HEAD
	}
	if len(podStatus.egressStatuses) > 0 {
		return nil
	}
	if err := oc.eIPC.addPerPodGRSNAT(pod.Namespace, pod.Name, podStatus.podIPs); err != nil {
		return err
	}
=======
	}
	if len(podStatus.egressStatuses) > 0 {
		return nil
	}
	if err := oc.eIPC.addPerPodGRSNAT(pod.Namespace, pod.Name, podStatus.podIPs); err != nil {
		return err
	}
>>>>>>> e3ef6c09
	// Delete the key if there are no more status assignments to keep
	// for the pod.
	delete(oc.eIPC.podAssignment, podKey)
	return nil
}

func (oc *Controller) isEgressNodeReady(egressNode *kapi.Node) bool {
	for _, condition := range egressNode.Status.Conditions {
		if condition.Type == v1.NodeReady {
			return condition.Status == v1.ConditionTrue
		}
	}
	return false
}

func (oc *Controller) isEgressNodeReachable(egressNode *kapi.Node) bool {
	oc.eIPC.allocator.Lock()
	defer oc.eIPC.allocator.Unlock()
	if eNode, exists := oc.eIPC.allocator.cache[egressNode.Name]; exists {
		return eNode.isReachable || oc.isReachable(eNode)
	}
	return false
}

func (oc *Controller) syncEgressIPs(eIPs []interface{}) {
	// This part will take of syncing stale data which we might have in OVN if
	// there's no ovnkube-master running for a while, while there are changes to
	// pods/egress IPs.
	// It will sync:
	// - Egress IPs which have been deleted while ovnkube-master was down
	// - pods/namespaces which have stopped matching on egress IPs while
	//   ovnkube-master was down
<<<<<<< HEAD
	if egressIPToPodIPCache, err := oc.generatePodIPCacheForEgressIP(eIPs); err == nil {
		oc.syncStaleEgressReroutePolicy(egressIPToPodIPCache)
		oc.syncStaleSNATRules(egressIPToPodIPCache)
	}
=======
	oc.syncWithRetry("syncEgressIPs", func() error {
		egressIPToPodIPCache, err := oc.generatePodIPCacheForEgressIP(eIPs)
		if err != nil {
			return fmt.Errorf("syncEgressIPs unable to generate cache for egressip: %v", err)
		}
		if err = oc.syncStaleEgressReroutePolicy(egressIPToPodIPCache); err != nil {
			return fmt.Errorf("syncEgressIPs unable to remove stale reroute policies: %v", err)
		}
		if err = oc.syncStaleSNATRules(egressIPToPodIPCache); err != nil {
			return fmt.Errorf("syncEgressIPs unable to remove stale nats: %v", err)
		}
		return nil
	})
>>>>>>> e3ef6c09
}

// This function implements a portion of syncEgressIPs.
// It removes OVN logical router policies used by EgressIPs deleted while ovnkube-master was down.
// Upon failure, it may be invoked multiple times in order to avoid a pod restart.
func (oc *Controller) syncStaleEgressReroutePolicy(egressIPToPodIPCache map[string]sets.String) error {
	logicalRouter := nbdb.LogicalRouter{}
	logicalRouterPolicyRes := []nbdb.LogicalRouterPolicy{}
	opModels := []libovsdbops.OperationModel{
		{
			ModelPredicate: func(lrp *nbdb.LogicalRouterPolicy) bool {
				if lrp.Priority != types.EgressIPReroutePriority {
					return false
				}
				egressIPName := lrp.ExternalIDs["name"]
				podIPCache, exists := egressIPToPodIPCache[egressIPName]
				splitMatch := strings.Split(lrp.Match, " ")
				logicalIP := splitMatch[len(splitMatch)-1]
				parsedLogicalIP := net.ParseIP(logicalIP)
				if !exists || !podIPCache.Has(parsedLogicalIP.String()) {
					klog.Infof("syncStaleEgressReroutePolicy will delete %s: %v", egressIPName, lrp)
					return true
				}
				return false
			},
			ExistingResult: &logicalRouterPolicyRes,
			DoAfter: func() {
				logicalRouter.Policies = libovsdbops.ExtractUUIDsFromModels(&logicalRouterPolicyRes)
			},
			BulkOp: true,
		},
		{
			Model:          &logicalRouter,
			ModelPredicate: func(lr *nbdb.LogicalRouter) bool { return lr.Name == types.OVNClusterRouter },
			OnModelMutations: []interface{}{
				&logicalRouter.Policies,
			},
		},
	}
	if err := oc.modelClient.Delete(opModels...); err != nil {
		return fmt.Errorf("unable to remove stale logical router policies, err: %v", err)
	}
	return nil
}

<<<<<<< HEAD
func (oc *Controller) syncStaleSNATRules(egressIPToPodIPCache map[string]sets.String) {
=======
// This function implements a portion of syncEgressIPs.
// It removes OVN NAT rules used by EgressIPs deleted while ovnkube-master was down.
// Upon failure, it may be invoked multiple times in order to avoid a pod restart.
func (oc *Controller) syncStaleSNATRules(egressIPToPodIPCache map[string]sets.String) error {
>>>>>>> e3ef6c09
	predicate := func(item *nbdb.NAT) bool {
		egressIPName, exists := item.ExternalIDs["name"]
		// Exclude rows that have no name or are not the right type
		if !exists || item.Type != nbdb.NATTypeSNAT {
			return false
		}
		parsedLogicalIP := net.ParseIP(item.LogicalIP).String()
		podIPCache, exists := egressIPToPodIPCache[egressIPName]
		if !exists || !podIPCache.Has(parsedLogicalIP) {
			klog.Infof("syncStaleSNATRules will delete %s: %v", egressIPName, item)
			return true
		}
		return false
	}

	nats, err := libovsdbops.FindNATsUsingPredicate(oc.nbClient, predicate)
	if err != nil {
		return fmt.Errorf("unable to sync egress IPs err: %v", err)
	}

	if len(nats) == 0 {
		// No stale nat entries to deal with: noop.
		return nil
	}

	routers, err := libovsdbops.FindRoutersUsingNAT(oc.nbClient, nats)
	if err != nil {
		return fmt.Errorf("unable to sync egress IPs, err: %v", err)
	}

	var errors []error
	ops := []ovsdb.Operation{}
	for _, router := range routers {
		ops, err = libovsdbops.DeleteNATsFromRouterOps(oc.nbClient, ops, &router, nats...)
		if err != nil {
			klog.Errorf("Error deleting stale NAT from router %s: %v", router.Name, err)
			errors = append(errors, err)
			continue
		}
	}
	if len(errors) > 0 {
		return fmt.Errorf("failed deleting stale NAT: %v", utilerrors.NewAggregate(errors))
	}

	_, err = libovsdbops.TransactAndCheck(oc.nbClient, ops)
	if err != nil {
		return fmt.Errorf("error deleting stale NATs: %v", err)
	}
	return nil
}

// generatePodIPCacheForEgressIP builds a cache of egressIP name -> podIPs for fast
// access when syncing egress IPs. The Egress IP setup will return a lot of
// atomic items with the same general information repeated across most (egressIP
// name, logical IP defined for that name), hence use a cache to avoid round
// trips to the API server per item.
func (oc *Controller) generatePodIPCacheForEgressIP(eIPs []interface{}) (map[string]sets.String, error) {
	egressIPToPodIPCache := make(map[string]sets.String)
	for _, eIP := range eIPs {
		egressIP, ok := eIP.(*egressipv1.EgressIP)
		if !ok {
			continue
		}
		egressIPToPodIPCache[egressIP.Name] = sets.NewString()
		namespaces, err := oc.watchFactory.GetNamespacesBySelector(egressIP.Spec.NamespaceSelector)
		if err != nil {
			klog.Errorf("Error building egress IP sync cache, cannot retrieve namespaces for EgressIP: %s, err: %v", egressIP.Name, err)
			continue
		}
		for _, namespace := range namespaces {
			pods, err := oc.watchFactory.GetPodsBySelector(namespace.Name, egressIP.Spec.PodSelector)
			if err != nil {
				klog.Errorf("Error building egress IP sync cache, cannot retrieve pods for namespace: %s and egress IP: %s, err: %v", namespace.Name, egressIP.Name, err)
				continue
			}
			for _, pod := range pods {
				for _, podIP := range pod.Status.PodIPs {
					ip := net.ParseIP(podIP.IP)
					egressIPToPodIPCache[egressIP.Name].Insert(ip.String())
				}
			}
		}
	}
	return egressIPToPodIPCache, nil
}

// isAnyClusterNodeIP verifies that the IP is not any node IP.
func (oc *Controller) isAnyClusterNodeIP(ip net.IP) *egressNode {
	for _, eNode := range oc.eIPC.allocator.cache {
		if ip.Equal(eNode.egressIPConfig.V6.IP) || ip.Equal(eNode.egressIPConfig.V4.IP) {
			return eNode
		}
	}
	return nil
}

type EgressIPPatchStatus struct {
	Op    string                    `json:"op"`
	Path  string                    `json:"path"`
	Value egressipv1.EgressIPStatus `json:"value"`
}

// patchReplaceEgressIPStatus performs a replace patch operation of the egress
// IP status by replacing the status with the provided value. This allows us to
// update only the status field, without overwriting any other. This is
// important because processing egress IPs can take a while (when running on a
// public cloud and in the worst case), hence we don't want to perform a full
// object update which risks resetting the EgressIP object's fields to the state
// they had when we started processing the change.
func (oc *Controller) patchReplaceEgressIPStatus(name string, statusItems []egressipv1.EgressIPStatusItem) error {
	return retry.RetryOnConflict(retry.DefaultRetry, func() error {
		t := []EgressIPPatchStatus{
			{
				Op:   "replace",
				Path: "/status",
				Value: egressipv1.EgressIPStatus{
					Items: statusItems,
				},
			},
		}
		op, err := json.Marshal(&t)
		if err != nil {
			return fmt.Errorf("error serializing status patch operation: %+v, err: %v", statusItems, err)
		}
		return oc.kube.PatchEgressIP(name, op)
	})
}

// assignEgressIPs is the main assignment algorithm for egress IPs to nodes.
// Specifically we have a couple of hard constraints: a) the subnet of the node
// must be able to host the egress IP b) the egress IP cannot be a node IP c)
// the IP cannot already be assigned and reference by another EgressIP object d)
// no two egress IPs for the same EgressIP object can be assigned to the same
// node e) (for public clouds) the amount of egress IPs assigned to one node
// must respect its assignment capacity. Moreover there is a soft constraint:
// the assignments need to be balanced across all cluster nodes, so that no node
// becomes a bottleneck. The balancing is achieved by sorting the nodes in
// ascending order following their existing amount of allocations, and trying to
// assign the egress IP to the node with the lowest amount of allocations every
// time, this does not guarantee complete balance, but mostly complete.
func (oc *Controller) assignEgressIPs(name string, egressIPs []string) []egressipv1.EgressIPStatusItem {
	oc.eIPC.allocator.Lock()
	defer oc.eIPC.allocator.Unlock()
	assignments := []egressipv1.EgressIPStatusItem{}
	assignableNodes, existingAllocations := oc.getSortedEgressData()
	if len(assignableNodes) == 0 {
		eIPRef := kapi.ObjectReference{
			Kind: "EgressIP",
			Name: name,
		}
		oc.recorder.Eventf(&eIPRef, kapi.EventTypeWarning, "NoMatchingNodeFound", "no assignable nodes for EgressIP: %s, please tag at least one node with label: %s", name, util.GetNodeEgressLabel())
		klog.Errorf("No assignable nodes found for EgressIP: %s and requested IPs: %v", name, egressIPs)
		return assignments
	}
	klog.V(5).Infof("Current assignments are: %+v", existingAllocations)
	for _, egressIP := range egressIPs {
		klog.V(5).Infof("Will attempt assignment for egress IP: %s", egressIP)
		eIPC := net.ParseIP(egressIP)
		if _, exists := existingAllocations[eIPC.String()]; exists {
			// On public clouds we will re-process assignments for the same IP
			// multiple times due to the nature of syncing each individual
			// CloudPrivateIPConfig one at a time. This means that we are
			// expected to end up in this situation multiple times per sync. Ex:
			// Say we an EgressIP is created with IP1, IP2, IP3. We begin by
			// assigning them all the first round. Next we get the
			// CloudPrivateIPConfig confirming the addition of IP1, leading us
			// to re-assign IP2, IP3, but since we've already assigned them
			// we'll end up here. This is not an error. What would be an error
			// is if the user created EIP1 with IP1 and a second EIP2 with IP1,
			// then we'll end up here too and that would be a "user error".
			klog.V(5).Infof("Egress IP: %q for EgressIP: %s is already allocated, this might be a user error", egressIP, name)
			return assignments
		}
		if node := oc.isAnyClusterNodeIP(eIPC); node != nil {
			eIPRef := kapi.ObjectReference{
				Kind: "EgressIP",
				Name: name,
			}
			oc.recorder.Eventf(
				&eIPRef,
				kapi.EventTypeWarning,
				"UnsupportedRequest",
				"Egress IP: %v for object EgressIP: %s is the IP address of node: %s, this is unsupported", eIPC, name, node.name,
			)
			klog.Errorf("Egress IP: %v is the IP address of node: %s", eIPC, node.name)
			return assignments
		}
		for _, eNode := range assignableNodes {
			klog.V(5).Infof("Attempting assignment on egress node: %+v", eNode)
			if eNode.getAllocationCountForEgressIP(name) > 0 {
				klog.V(5).Infof("Node: %s is already in use by another egress IP for this EgressIP: %s, trying another node", eNode.name, name)
				continue
			}
			if eNode.egressIPConfig.Capacity.IP < util.UnlimitedNodeCapacity {
				if eNode.egressIPConfig.Capacity.IP-len(eNode.allocations) <= 0 {
					klog.V(5).Infof("Additional allocation on Node: %s exhausts it's IP capacity, trying another node", eNode.name)
					continue
				}
			}
			if eNode.egressIPConfig.Capacity.IPv4 < util.UnlimitedNodeCapacity && utilnet.IsIPv4(eIPC) {
				if eNode.egressIPConfig.Capacity.IPv4-getIPFamilyAllocationCount(eNode.allocations, false) <= 0 {
					klog.V(5).Infof("Additional allocation on Node: %s exhausts it's IPv4 capacity, trying another node", eNode.name)
					continue
				}
			}
			if eNode.egressIPConfig.Capacity.IPv6 < util.UnlimitedNodeCapacity && utilnet.IsIPv6(eIPC) {
				if eNode.egressIPConfig.Capacity.IPv6-getIPFamilyAllocationCount(eNode.allocations, true) <= 0 {
					klog.V(5).Infof("Additional allocation on Node: %s exhausts it's IPv6 capacity, trying another node", eNode.name)
					continue
				}
			}
			if (eNode.egressIPConfig.V6.Net != nil && eNode.egressIPConfig.V6.Net.Contains(eIPC)) ||
				(eNode.egressIPConfig.V4.Net != nil && eNode.egressIPConfig.V4.Net.Contains(eIPC)) {
				assignments = append(assignments, egressipv1.EgressIPStatusItem{
					Node:     eNode.name,
					EgressIP: eIPC.String(),
				})
				klog.V(5).Infof("Successful assignment of egress IP: %s on node: %+v", egressIP, eNode)
				eNode.allocations[eIPC.String()] = name
				break
			}
		}
	}
	if len(assignments) == 0 {
		eIPRef := kapi.ObjectReference{
			Kind: "EgressIP",
			Name: name,
		}
		oc.recorder.Eventf(&eIPRef, kapi.EventTypeWarning, "NoMatchingNodeFound", "No matching nodes found, which can host any of the egress IPs: %v for object EgressIP: %s", egressIPs, name)
		klog.Errorf("No matching host found for EgressIP: %s", name)
		return assignments
	}
	if len(assignments) < len(egressIPs) {
		eIPRef := kapi.ObjectReference{
			Kind: "EgressIP",
			Name: name,
		}
		oc.recorder.Eventf(&eIPRef, kapi.EventTypeWarning, "UnassignedRequest", "Not all egress IPs for EgressIP: %s could be assigned, please tag more nodes", name)
	}
	return assignments
}

func getIPFamilyAllocationCount(allocations map[string]string, isIPv6 bool) (count int) {
	for allocation := range allocations {
		if utilnet.IsIPv4String(allocation) && !isIPv6 {
			count++
		}
		if utilnet.IsIPv6String(allocation) && isIPv6 {
			count++
		}
	}
	return
}

// getSortedEgressData returns a sorted slice of all egressNodes based on the
// amount of allocations found in the cache
func (oc *Controller) getSortedEgressData() ([]*egressNode, map[string]bool) {
	assignableNodes := []*egressNode{}
	allAllocations := make(map[string]bool)
	for _, eNode := range oc.eIPC.allocator.cache {
		if eNode.isEgressAssignable && eNode.isReady && eNode.isReachable {
			assignableNodes = append(assignableNodes, eNode)
		}
		for ip := range eNode.allocations {
			allAllocations[ip] = true
		}
	}
	sort.Slice(assignableNodes, func(i, j int) bool {
		return len(assignableNodes[i].allocations) < len(assignableNodes[j].allocations)
	})
	return assignableNodes, allAllocations
}

func (oc *Controller) setNodeEgressAssignable(nodeName string, isAssignable bool) {
	oc.eIPC.allocator.Lock()
	defer oc.eIPC.allocator.Unlock()
	if eNode, exists := oc.eIPC.allocator.cache[nodeName]; exists {
		eNode.isEgressAssignable = isAssignable
		// if the node is not assignable/ready/reachable anymore we need to
		// empty all of it's allocations from our cache since we'll clear all
		// assignments from this node later on, because of this.
		if !isAssignable {
			eNode.allocations = make(map[string]string)
		}
	}
}

func (oc *Controller) setNodeEgressReady(nodeName string, isReady bool) {
	oc.eIPC.allocator.Lock()
	defer oc.eIPC.allocator.Unlock()
	if eNode, exists := oc.eIPC.allocator.cache[nodeName]; exists {
		eNode.isReady = isReady
		// see setNodeEgressAssignable
		if !isReady {
			eNode.allocations = make(map[string]string)
		}
	}
}

func (oc *Controller) setNodeEgressReachable(nodeName string, isReachable bool) {
	oc.eIPC.allocator.Lock()
	defer oc.eIPC.allocator.Unlock()
	if eNode, exists := oc.eIPC.allocator.cache[nodeName]; exists {
		eNode.isReachable = isReachable
		// see setNodeEgressAssignable
		if !isReachable {
			eNode.allocations = make(map[string]string)
		}
	}
}

func (oc *Controller) addEgressNode(egressNode *kapi.Node) error {
	klog.V(5).Infof("Egress node: %s about to be initialized", egressNode.Name)
	// This option will program OVN to start sending GARPs for all external IPS
	// that the logical switch port has been configured to use. This is
	// necessary for egress IP because if an egress IP is moved between two
	// nodes, the nodes need to actively update the ARP cache of all neighbors
	// as to notify them the change. If this is not the case: packets will
	// continue to be routed to the old node which hosted the egress IP before
	// it was moved, and the connections will fail.
	lsp := nbdb.LogicalSwitchPort{
		Name:    types.EXTSwitchToGWRouterPrefix + types.GWRouterPrefix + egressNode.Name,
		Options: map[string]string{"nat-addresses": "router"},
	}
	opModel := libovsdbops.OperationModel{
		Model: &lsp,
		OnModelMutations: []interface{}{
			&lsp.Options,
		},
		ErrNotFound: true,
	}
	if _, err := oc.modelClient.CreateOrUpdate(opModel); err != nil {
		klog.Errorf("Unable to configure GARP on external logical switch port for egress node: %s, "+
			"this will result in packet drops during egress IP re-assignment,  err: %v", egressNode.Name, err)

	}
	// If a node has been labelled for egress IP we need to check if there are any
	// egress IPs which are missing an assignment. If there are, we need to send a
	// synthetic update since reconcileEgressIP will then try to assign those IPs to
	// this node (if possible)
	egressIPs, err := oc.kube.GetEgressIPs()
	if err != nil {
		return fmt.Errorf("unable to list EgressIPs, err: %v", err)
	}
	for _, egressIP := range egressIPs.Items {
		if len(egressIP.Spec.EgressIPs) != len(egressIP.Status.Items) {
			// Send a "synthetic update" on all egress IPs which are not fully
			// assigned, the reconciliation loop for WatchEgressIP will try to
			// assign stuff to this new node. The workqueue's delta FIFO
			// implementation will not trigger a watch event for updates on
			// objects which have no semantic difference, hence: call the
			// reconciliation function directly.
			if err := oc.reconcileEgressIP(nil, &egressIP); err != nil {
				klog.Errorf("Synthetic update for EgressIP: %s failed, err: %v", egressIP.Name, err)
			}
		}
	}
	return nil
}

func (oc *Controller) deleteEgressNode(egressNode *kapi.Node) error {
	klog.V(5).Infof("Egress node: %s about to be removed", egressNode.Name)
	// This will remove the option described in addEgressNode from the logical
	// switch port, since this node will not be used for egress IP assignments
	// from now on.
	lsp := nbdb.LogicalSwitchPort{
		Name:    types.EXTSwitchToGWRouterPrefix + types.GWRouterPrefix + egressNode.Name,
		Options: map[string]string{"nat-addresses": ""},
	}
	opModel := libovsdbops.OperationModel{
		Model: &lsp,
		OnModelMutations: []interface{}{
			&lsp.Options,
		},
		ErrNotFound: true,
	}
	if err := oc.modelClient.Delete(opModel); err != nil {
		klog.Errorf("Unable to remove GARP configuration on external logical switch port for egress node: %s, err: %v", egressNode.Name, err)
	}
	// Since the node has been labelled as "not usable" for egress IP
	// assignments we need to find all egress IPs which have an assignment to
	// it, and move them elsewhere.
	egressIPs, err := oc.kube.GetEgressIPs()
	if err != nil {
		return fmt.Errorf("unable to list EgressIPs, err: %v", err)
	}
	for _, egressIP := range egressIPs.Items {
		for _, status := range egressIP.Status.Items {
			if status.Node == egressNode.Name {
				// Send a "synthetic update" on all egress IPs which have an
				// assignment to this node. The reconciliation loop for
				// WatchEgressIP will see that the current assignment status to
				// this node is invalid and try to re-assign elsewhere. The
				// workqueue's delta FIFO implementation will not trigger a
				// watch event for updates on objects which have no semantic
				// difference, hence: call the reconciliation function directly.
				if err := oc.reconcileEgressIP(nil, &egressIP); err != nil {
					klog.Errorf("Re-assignment for EgressIP: %s failed, unable to update object, err: %v", egressIP.Name, err)
				}
				break
			}
		}
	}
	return nil
}

func (oc *Controller) initEgressIPAllocator(node *kapi.Node) (err error) {
	oc.eIPC.allocator.Lock()
	defer oc.eIPC.allocator.Unlock()
	if _, exists := oc.eIPC.allocator.cache[node.Name]; !exists {
		var parsedEgressIPConfig *util.ParsedNodeEgressIPConfiguration
		if util.PlatformTypeIsEgressIPCloudProvider() {
			parsedEgressIPConfig, err = util.ParseCloudEgressIPConfig(node)
			if err != nil {
				return fmt.Errorf("unable to use cloud node for egress assignment, err: %v", err)
			}
		} else {
			parsedEgressIPConfig, err = util.ParseNodePrimaryIfAddr(node)
			if err != nil {
				return fmt.Errorf("unable to use node for egress assignment, err: %v", err)
			}
		}
		nodeSubnets, err := util.ParseNodeHostSubnetAnnotation(node)
		if err != nil {
			return fmt.Errorf("failed to parse node %s subnets annotation %v", node.Name, err)
		}
		mgmtIPs := make([]net.IP, len(nodeSubnets))
		for i, subnet := range nodeSubnets {
			mgmtIPs[i] = util.GetNodeManagementIfAddr(subnet).IP
		}
		oc.eIPC.allocator.cache[node.Name] = &egressNode{
			name:           node.Name,
			egressIPConfig: parsedEgressIPConfig,
			mgmtIPs:        mgmtIPs,
			allocations:    make(map[string]string),
		}
	}
	return nil
}

// addNodeForEgress sets up default logical router policy for every node and
// initiates the allocator cache for the node in question, if the node has the
// necessary annotation.
func (oc *Controller) addNodeForEgress(node *v1.Node) error {
	v4Addr, v6Addr := getNodeInternalAddrs(node)
	v4ClusterSubnet, v6ClusterSubnet := getClusterSubnets()
	if err := oc.createDefaultNoRerouteNodePolicies(v4Addr, v6Addr, v4ClusterSubnet, v6ClusterSubnet); err != nil {
		return err
	}
	if err := oc.initEgressIPAllocator(node); err != nil {
		klog.V(5).Infof("Egress node initialization error: %v", err)
	}
	return nil
}

// deleteNodeForEgress remove the default allow logical router policies for the
// node and removes the node from the allocator cache.
func (oc *Controller) deleteNodeForEgress(node *v1.Node) error {
	v4Addr, v6Addr := getNodeInternalAddrs(node)
	v4ClusterSubnet, v6ClusterSubnet := getClusterSubnets()
	if err := oc.deleteDefaultNoRerouteNodePolicies(v4Addr, v6Addr, v4ClusterSubnet, v6ClusterSubnet); err != nil {
		return err
	}
	oc.eIPC.allocator.Lock()
	delete(oc.eIPC.allocator.cache, node.Name)
	oc.eIPC.allocator.Unlock()
	return nil
}

// initClusterEgressPolicies will initialize the default allow policies for
// east<->west traffic. Egress IP is based on routing egress traffic to specific
// egress nodes, we don't want to route any other traffic however and these
// policies will take care of that. Also, we need to initialize the go-routine
// which verifies if egress nodes are ready and reachable, typically if an
// egress node experiences problems we want to move all egress IP assignment
// away from that node elsewhere so that the pods using the egress IP can
// continue to do so without any issues.
func (oc *Controller) initClusterEgressPolicies(nodes []interface{}) {
	v4ClusterSubnet, v6ClusterSubnet := getClusterSubnets()
	oc.createDefaultNoReroutePodPolicies(v4ClusterSubnet, v6ClusterSubnet)
	oc.createDefaultNoRerouteServicePolicies(v4ClusterSubnet, v6ClusterSubnet)
	go oc.checkEgressNodesReachability()
}

// egressNode is a cache helper used for egress IP assignment, representing an egress node
type egressNode struct {
	egressIPConfig     *util.ParsedNodeEgressIPConfiguration
	mgmtIPs            []net.IP
	allocations        map[string]string
	isReady            bool
	isReachable        bool
	isEgressAssignable bool
	name               string
}

func (e *egressNode) getAllocationCountForEgressIP(name string) (count int) {
	for _, egressIPName := range e.allocations {
		if egressIPName == name {
			count++
		}
	}
	return
}

type podAssignmentState struct {
	egressStatuses map[egressipv1.EgressIPStatusItem]string
	podIPs         []*net.IPNet
}

type allocator struct {
	*sync.Mutex
	// A cache used for egress IP assignments containing data for all cluster nodes
	// used for egress IP assignments
	cache map[string]*egressNode
}

type egressIPController struct {
	// egressIPAssignmentMutex is used to ensure a safe updates between
	// concurrent go-routines which could be modifying the egress IP status
	// assignment simultaneously. Currently WatchEgressNodes and WatchEgressIP
	// run two separate go-routines which do this.
	egressIPAssignmentMutex *sync.Mutex
	// podAssignmentMutex is used to ensure safe access to podAssignment.
	// Currently WatchEgressIP, WatchEgressNamespace and WatchEgressPod could
	// all access that map simultaneously, hence why this guard is needed.
	podAssignmentMutex *sync.Mutex
	// podAssignment is a cache used for keeping track of which egressIP status
	// has been setup for each pod. The key is defined by getPodKey
	podAssignment map[string]*podAssignmentState
	// allocator is a cache of egress IP centric data needed to when both route
	// health-checking and tracking allocations made
	allocator allocator
	// libovsdb northbound client interface
	nbClient libovsdbclient.Client
	// modelClient for performing idempotent NB operations
	modelClient libovsdbops.ModelClient
	// watchFactory watching k8s objects
	watchFactory *factory.WatchFactory
}

// addPodEgressIPAssignment will program OVN with logical router policies
// (routing pod traffic to the egress node) and NAT objects on the egress node
// (SNAT-ing to the egress IP).
func (e *egressIPController) addPodEgressIPAssignment(egressIPName string, status egressipv1.EgressIPStatusItem, pod *kapi.Pod, podIPs []*net.IPNet) (err error) {
	if err := e.handleEgressReroutePolicy(podIPs, status, egressIPName, e.createEgressReroutePolicy); err != nil {
		return fmt.Errorf("unable to create logical router policy, err: %v", err)
	}
	ops, err := createNATRuleOps(e.nbClient, podIPs, status, egressIPName)
	if err != nil {
		return fmt.Errorf("unable to create NAT rule for status: %v, err: %v", status, err)
	}
	_, err = libovsdbops.TransactAndCheck(e.nbClient, ops)
	return err
}

// deletePodEgressIPAssignment deletes the OVN programmed egress IP
// configuration mentioned for addPodEgressIPAssignment.
func (e *egressIPController) deletePodEgressIPAssignment(egressIPName string, status egressipv1.EgressIPStatusItem, podIPs []*net.IPNet) error {
	if err := e.handleEgressReroutePolicy(podIPs, status, egressIPName, e.deleteEgressReroutePolicy); err != nil {
		return fmt.Errorf("unable to delete logical router policy, err: %v", err)
	}
	ops, err := deleteNATRuleOps(e.nbClient, []ovsdb.Operation{}, podIPs, status, egressIPName)
	if err != nil {
		return fmt.Errorf("unable to delete NAT rule for status: %v, err: %v", status, err)
	}
	_, err = libovsdbops.TransactAndCheck(e.nbClient, ops)
	return err
}

// addPerPodGRSNAT performs the required external GW setup in two particular
// cases:
// - An egress IP matching pod stops matching by means of EgressIP object
// deletion
// - An egress IP matching pod stops matching by means of changed EgressIP
// selector change.
// In both cases we should re-add the external GW setup. We however need to
// guard against a third case, which is: pod deletion, for that it's enough to
// check the informer cache since on pod deletion the event handlers are
// triggered after the update to the informer cache. We should not re-add the
// external GW setup in those cases.
func (e *egressIPController) addPerPodGRSNAT(podNamespace, podName string, podIPs []*net.IPNet) error {
	if config.Gateway.DisableSNATMultipleGWs {
		if pod, err := e.watchFactory.GetPod(podNamespace, podName); err == nil {
			// if the pod still exists, add snats to->nodeIP (on the node where the pod exists) for these podIPs after deleting the snat to->egressIP
			extIPs, err := getExternalIPsGRSNAT(e.watchFactory, pod.Spec.NodeName)
			if err != nil {
				return err
			}
			err = addOrUpdatePerPodGRSNAT(e.nbClient, pod.Spec.NodeName, extIPs, podIPs)
			if err != nil {
				return err
			}
		}
	}
	return nil
}

func (e *egressIPController) deletePerPodGRSNAT(pod *kapi.Pod, podIPs []*net.IPNet) error {
	if config.Gateway.DisableSNATMultipleGWs {
		// remove snats to->nodeIP (from the node where pod exists) for these podIPs before adding the snat to->egressIP
		extIPs, err := getExternalIPsGRSNAT(e.watchFactory, pod.Spec.NodeName)
		if err != nil {
			return err
		}
		err = deletePerPodGRSNAT(e.nbClient, pod.Spec.NodeName, extIPs, podIPs)
		if err != nil {
			return err
		}
	}
	return nil
}

func (e *egressIPController) getGatewayRouterJoinIP(node string, wantsIPv6 bool) (net.IP, error) {
	gatewayIPs, err := util.GetLRPAddrs(e.nbClient, types.GWRouterToJoinSwitchPrefix+types.GWRouterPrefix+node)
	if err != nil {
		klog.Errorf("Attempt at finding node gateway router network information failed, err: %v", err)
	}
	if gatewayIP, err := util.MatchIPNetFamily(wantsIPv6, gatewayIPs); gatewayIP != nil {
		return gatewayIP.IP, nil
	} else {
		return nil, fmt.Errorf("could not find node %s gateway router: %v", node, err)
	}
}

// createEgressReroutePolicy uses logical router policies to force egress traffic to the egress node, for that we need
// to retrive the internal gateway router IP attached to the egress node. This method handles both the shared and
// local gateway mode case
func (e *egressIPController) handleEgressReroutePolicy(podIPNets []*net.IPNet, status egressipv1.EgressIPStatusItem, egressIPName string, cb func(filterOption, egressIPName string, gatewayRouterIP string) error) error {
	gatewayRouterIPv4, gatewayRouterIPv6 := "", ""
	isEgressIPv6 := utilnet.IsIPv6String(status.EgressIP)
	gatewayRouterIP, err := e.getGatewayRouterJoinIP(status.Node, isEgressIPv6)
	if err != nil {
		return fmt.Errorf("unable to retrieve gateway IP for node: %s, protocol is IPv6: %v, err: %v", status.Node, isEgressIPv6, err)
	}
	if isEgressIPv6 {
		gatewayRouterIPv6 = gatewayRouterIP.String()
	} else {
		gatewayRouterIPv4 = gatewayRouterIP.String()
	}
	for _, podIPNet := range podIPNets {
		podIP := podIPNet.IP
		if utilnet.IsIPv6(podIP) && gatewayRouterIPv6 != "" {
			filterOption := fmt.Sprintf("ip6.src == %s", podIP.String())
			if err := cb(filterOption, egressIPName, gatewayRouterIPv6); err != nil {
				return err
			}
		} else if !utilnet.IsIPv6(podIP) && gatewayRouterIPv4 != "" {
			filterOption := fmt.Sprintf("ip4.src == %s", podIP.String())
			if err := cb(filterOption, egressIPName, gatewayRouterIPv4); err != nil {
				return err
			}
		}
	}
	return nil
}

// createEgressReroutePolicy performs idempotent updates of the
// LogicalRouterPolicy corresponding to the egressIP object, according to the
// following update procedure:
// - if the LogicalRouterPolicy does not exist: it adds it by creating the
// reference to it from ovn_cluster_router and specifying the array of nexthops
// to equal [gatewayRouterIP]
// - if the LogicalRouterPolicy does exist: it add the gatewayRouterIP to the
// array of nexthops
func (e *egressIPController) createEgressReroutePolicy(filterOption, egressIPName string, gatewayRouterIP string) error {
	logicalRouter := nbdb.LogicalRouter{}
	logicalRouterPolicy := nbdb.LogicalRouterPolicy{
		Match:    filterOption,
		Priority: types.EgressIPReroutePriority,
		Nexthops: []string{gatewayRouterIP},
		Action:   nbdb.LogicalRouterPolicyActionReroute,
		ExternalIDs: map[string]string{
			"name": egressIPName,
		},
	}
	opsModel := []libovsdbops.OperationModel{
		{
			Model: &logicalRouterPolicy,
			ModelPredicate: func(lrp *nbdb.LogicalRouterPolicy) bool {
				return lrp.Match == filterOption && lrp.Priority == types.EgressIPReroutePriority && lrp.ExternalIDs["name"] == egressIPName
			},
			OnModelMutations: []interface{}{
				&logicalRouterPolicy.Nexthops,
			},
			DoAfter: func() {
				if logicalRouterPolicy.UUID != "" {
					logicalRouter.Policies = []string{logicalRouterPolicy.UUID}
				}
			},
		},
		{
			Name:           logicalRouter.Name,
			Model:          &logicalRouter,
			ModelPredicate: func(lr *nbdb.LogicalRouter) bool { return lr.Name == types.OVNClusterRouter },
			OnModelMutations: []interface{}{
				&logicalRouter.Policies,
			},
			ErrNotFound: true,
		},
	}
	if _, err := e.modelClient.CreateOrUpdate(opsModel...); err != nil {
		return fmt.Errorf("unable to create logical router policy, err: %v", err)
	}
	return nil
}

// deleteEgressReroutePolicy performs idempotent updates of the
// LogicalRouterPolicy corresponding to the egressIP object, according to the
// following update procedure:
// - if the LogicalRouterPolicy exist and has the len(nexthops) > 1: it removes
// the specified gatewayRouterIP from nexthops
// - if the LogicalRouterPolicy exist and has the len(nexthops) == 1: it removes
// the LogicalRouterPolicy completely
func (e *egressIPController) deleteEgressReroutePolicy(filterOption, egressIPName string, gatewayRouterIP string) error {
	logicalRouter := nbdb.LogicalRouter{}
	logicalRouterPolicy := nbdb.LogicalRouterPolicy{
		Nexthops: []string{gatewayRouterIP},
	}
	logicalRouterPolicyRes := []nbdb.LogicalRouterPolicy{}
	opsModel := []libovsdbops.OperationModel{
		{
			Model: &logicalRouterPolicy,
			ModelPredicate: func(lrp *nbdb.LogicalRouterPolicy) bool {
				return lrp.Match == filterOption && lrp.Priority == types.EgressIPReroutePriority && lrp.ExternalIDs["name"] == egressIPName
			},
			OnModelMutations: []interface{}{
				&logicalRouterPolicy.Nexthops,
			},
			ExistingResult: &logicalRouterPolicyRes,
			DoAfter: func() {
				logicalRouter.Policies = libovsdbops.ExtractUUIDsFromModels(&logicalRouterPolicyRes)
			},
		},
		{
			Model: &logicalRouter,
			ModelPredicate: func(lr *nbdb.LogicalRouter) bool {
				if len(logicalRouterPolicyRes) == 1 && len(logicalRouterPolicyRes[0].Nexthops) == 1 && logicalRouterPolicyRes[0].Nexthops[0] == gatewayRouterIP {
					return lr.Name == types.OVNClusterRouter
				}
				return false
			},
			OnModelMutations: []interface{}{
				&logicalRouter.Policies,
			},
		},
	}
	if err := e.modelClient.Delete(opsModel...); err != nil {
		return fmt.Errorf("unable to remove logical router policy, err: %v", err)
	}
	return nil
}

// deleteEgressIPStatusSetup deletes the entire set up in the NB DB for an
// EgressIPStatusItem. The set up in the NB DB gets tagged with the name of the
// EgressIP, hence lookup the LRP and NAT objects which match that as well as
// the attributes of the EgressIPStatusItem. Keep in mind: the LRP should get
// completely deleted once the remaining and last nexthop equals the
// gatewayRouterIP corresponding to the node in the EgressIPStatusItem, else
// just remove the gatewayRouterIP from the list of nexthops
func (e *egressIPController) deleteEgressIPStatusSetup(name string, status egressipv1.EgressIPStatusItem) error {
	isEgressIPv6 := utilnet.IsIPv6String(status.EgressIP)
	gatewayRouterIP, err := e.getGatewayRouterJoinIP(status.Node, isEgressIPv6)
	if err != nil {
		return fmt.Errorf("unable to retrieve gateway IP for node: %s, protocol is IPv6: %v, err: %v", status.Node, isEgressIPv6, err)
	}

	nat := nbdb.NAT{}
	natResult := []nbdb.NAT{}
	natLogicalRouter := nbdb.LogicalRouter{}
	logicalRouter := nbdb.LogicalRouter{}
	logicalRouterPolicy := nbdb.LogicalRouterPolicy{
		Nexthops: []string{gatewayRouterIP.String()},
	}
	logicalRouterPolicyRes := []nbdb.LogicalRouterPolicy{}
	opsModel := []libovsdbops.OperationModel{
		{
			Model: &logicalRouterPolicy,
			ModelPredicate: func(lrp *nbdb.LogicalRouterPolicy) bool {
				hasGatewayRouterIPNexthop := false
				for _, nexthop := range lrp.Nexthops {
					if nexthop == gatewayRouterIP.String() {
						hasGatewayRouterIPNexthop = true
						break
					}
				}
				return lrp.Priority == types.EgressIPReroutePriority && lrp.ExternalIDs["name"] == name && hasGatewayRouterIPNexthop
			},
			OnModelMutations: []interface{}{
				&logicalRouterPolicy.Nexthops,
			},
			ExistingResult: &logicalRouterPolicyRes,
			DoAfter: func() {
				tmp := []nbdb.LogicalRouterPolicy{}
				for _, lrp := range logicalRouterPolicyRes {
					if len(lrp.Nexthops) == 1 && lrp.Nexthops[0] == gatewayRouterIP.String() {
						tmp = append(tmp, lrp)
					}
				}
				logicalRouter.Policies = libovsdbops.ExtractUUIDsFromModels(&tmp)
			},
			BulkOp: true,
		},
		{
			Model: &logicalRouter,
			ModelPredicate: func(lr *nbdb.LogicalRouter) bool {
				return lr.Name == types.OVNClusterRouter
			},
			OnModelMutations: []interface{}{
				&logicalRouter.Policies,
			},
			ErrNotFound: true,
		},
		{
			Model: &nat,
			ModelPredicate: func(nat *nbdb.NAT) bool {
				return nat.ExternalIDs["name"] == name && nat.ExternalIP == status.EgressIP
			},
			ExistingResult: &natResult,
			DoAfter: func() {
				natLogicalRouter.Nat = libovsdbops.ExtractUUIDsFromModels(&natResult)
			},
			BulkOp: true,
		},
		{
			Model: &natLogicalRouter,
			ModelPredicate: func(lr *nbdb.LogicalRouter) bool {
				return lr.Name == util.GetGatewayRouterFromNode(status.Node)
			},
			OnModelMutations: []interface{}{
				&natLogicalRouter.Nat,
			},
			ErrNotFound: true,
		},
	}
	if err := e.modelClient.Delete(opsModel...); err != nil {
		return fmt.Errorf("unable to remove egress IP status setup, err: %v", err)
	}
	return nil
}

// checkEgressNodesReachability continuously checks if all nodes used for egress
// IP assignment are reachable, and updates the nodes following the result. This
// is important because egress IP is based upon routing traffic to these nodes,
// and if they aren't reachable we shouldn't be using them for egress IP.
func (oc *Controller) checkEgressNodesReachability() {
	for {
		reAddOrDelete := map[string]bool{}
		oc.eIPC.allocator.Lock()
		for _, eNode := range oc.eIPC.allocator.cache {
			if eNode.isEgressAssignable && eNode.isReady {
				wasReachable := eNode.isReachable
				isReachable := oc.isReachable(eNode)
				if wasReachable && !isReachable {
					reAddOrDelete[eNode.name] = true
				} else if !wasReachable && isReachable {
					reAddOrDelete[eNode.name] = false
				}
				eNode.isReachable = isReachable
			}
		}
		oc.eIPC.allocator.Unlock()
		for nodeName, shouldDelete := range reAddOrDelete {
			node, err := oc.watchFactory.GetNode(nodeName)
			if err != nil {
				klog.Errorf("Node: %s reachability changed, but could not retrieve node from cache, err: %v", nodeName, err)
			}
			if shouldDelete {
				klog.Warningf("Node: %s is detected as unreachable, deleting it from egress assignment", node.Name)
				if err := oc.deleteEgressNode(node); err != nil {
					klog.Errorf("Node: %s is detected as unreachable, but could not re-assign egress IPs, err: %v", node.Name, err)
				}
			} else {
				klog.Infof("Node: %s is detected as reachable and ready again, adding it to egress assignment", node.Name)
				if err := oc.addEgressNode(node); err != nil {
					klog.Errorf("Node: %s is detected as reachable and ready again, but could not re-assign egress IPs, err: %v", node.Name, err)
				}
			}
		}
		time.Sleep(5 * time.Second)
	}
}

func (oc *Controller) isReachable(node *egressNode) bool {
	for _, ip := range node.mgmtIPs {
		if dialer.dial(ip) {
			return true
		}
	}
	return false
}

type egressIPDial struct{}

// Blantant copy from: https://github.com/openshift/sdn/blob/master/pkg/network/common/egressip.go#L499-L505
// Ping a node and return whether or not we think it is online. We do this by trying to
// open a TCP connection to the "discard" service (port 9); if the node is offline, the
// attempt will either time out with no response, or else return "no route to host" (and
// we will return false). If the node is online then we presumably will get a "connection
// refused" error; but the code below assumes that anything other than timeout or "no
// route" indicates that the node is online.
func (e *egressIPDial) dial(ip net.IP) bool {
	timeout := time.Second
	conn, err := net.DialTimeout("tcp", net.JoinHostPort(ip.String(), "9"), timeout)
	if conn != nil {
		conn.Close()
	}
	if opErr, ok := err.(*net.OpError); ok {
		if opErr.Timeout() {
			return false
		}
		if sysErr, ok := opErr.Err.(*os.SyscallError); ok && sysErr.Err == syscall.EHOSTUNREACH {
			return false
		}
	}
	return true
}

func getClusterSubnets() ([]*net.IPNet, []*net.IPNet) {
	var v4ClusterSubnets = []*net.IPNet{}
	var v6ClusterSubnets = []*net.IPNet{}
	for _, clusterSubnet := range config.Default.ClusterSubnets {
		if !utilnet.IsIPv6CIDR(clusterSubnet.CIDR) {
			v4ClusterSubnets = append(v4ClusterSubnets, clusterSubnet.CIDR)
		} else {
			v6ClusterSubnets = append(v6ClusterSubnets, clusterSubnet.CIDR)
		}
	}
	return v4ClusterSubnets, v6ClusterSubnets
}

// getNodeInternalAddrs returns the first IPv4 and/or IPv6 InternalIP defined
// for the node. On certain cloud providers (AWS) the egress IP will be added to
// the list of node IPs as an InternalIP address, we don't want to create the
// default allow logical router policies for that IP. Node IPs are ordered,
// meaning the egress IP will never be first in this list.
func getNodeInternalAddrs(node *v1.Node) (net.IP, net.IP) {
	var v4Addr, v6Addr net.IP
	for _, nodeAddr := range node.Status.Addresses {
		if nodeAddr.Type == v1.NodeInternalIP {
			ip := net.ParseIP(nodeAddr.Address)
			if !utilnet.IsIPv6(ip) && v4Addr == nil {
				v4Addr = ip
			} else if utilnet.IsIPv6(ip) && v6Addr == nil {
				v6Addr = ip
			}
		}
	}
	return v4Addr, v6Addr
}

// createDefaultNoRerouteServicePolicies ensures service reachability from the
// host network to any service backed by egress IP matching pods
func (oc *Controller) createDefaultNoRerouteServicePolicies(v4ClusterSubnet, v6ClusterSubnet []*net.IPNet) {
	for _, v4Subnet := range v4ClusterSubnet {
		match := fmt.Sprintf("ip4.src == %s && ip4.dst == %s", v4Subnet.String(), config.Gateway.V4JoinSubnet)
		if err := oc.createLogicalRouterPolicy(match, types.DefaultNoRereoutePriority); err != nil {
			klog.Errorf("Unable to create IPv4 no-reroute service policies, err: %v", err)
		}
	}
	for _, v6Subnet := range v6ClusterSubnet {
		match := fmt.Sprintf("ip6.src == %s && ip6.dst == %s", v6Subnet.String(), config.Gateway.V6JoinSubnet)
		if err := oc.createLogicalRouterPolicy(match, types.DefaultNoRereoutePriority); err != nil {
			klog.Errorf("Unable to create IPv6 no-reroute service policies, err: %v", err)
		}
	}
}

// createDefaultNoReroutePodPolicies ensures egress pods east<->west traffic with regular pods,
// i.e: ensuring that an egress pod can still communicate with a regular pod / service backed by regular pods
func (oc *Controller) createDefaultNoReroutePodPolicies(v4ClusterSubnet, v6ClusterSubnet []*net.IPNet) {
	for _, v4Subnet := range v4ClusterSubnet {
		match := fmt.Sprintf("ip4.src == %s && ip4.dst == %s", v4Subnet.String(), v4Subnet.String())
		if err := oc.createLogicalRouterPolicy(match, types.DefaultNoRereoutePriority); err != nil {
			klog.Errorf("Unable to create IPv4 no-reroute pod policies, err: %v", err)
		}
	}
	for _, v6Subnet := range v6ClusterSubnet {
		match := fmt.Sprintf("ip6.src == %s && ip6.dst == %s", v6Subnet.String(), v6Subnet.String())
		if err := oc.createLogicalRouterPolicy(match, types.DefaultNoRereoutePriority); err != nil {
			klog.Errorf("Unable to create IPv6 no-reroute pod policies, err: %v", err)
		}
	}
}

// createDefaultNoRerouteNodePolicies ensures egress pods east<->west traffic with hostNetwork pods,
// i.e: ensuring that an egress pod can still communicate with a hostNetwork pod / service backed by hostNetwork pods
func (oc *Controller) createDefaultNoRerouteNodePolicies(v4NodeAddr, v6NodeAddr net.IP, v4ClusterSubnet, v6ClusterSubnet []*net.IPNet) error {
	if v4NodeAddr != nil {
		for _, v4Subnet := range v4ClusterSubnet {
			match := fmt.Sprintf("ip4.src == %s && ip4.dst == %s/32", v4Subnet.String(), v4NodeAddr.String())
			if err := oc.createLogicalRouterPolicy(match, types.DefaultNoRereoutePriority); err != nil {
				klog.Errorf("Unable to create IPv4 no-reroute node policies, err: %v", err)
			}
		}
	}
	if v6NodeAddr != nil {
		for _, v6Subnet := range v6ClusterSubnet {
			match := fmt.Sprintf("ip6.src == %s && ip6.dst == %s/128", v6Subnet.String(), v6NodeAddr.String())
			if err := oc.createLogicalRouterPolicy(match, types.DefaultNoRereoutePriority); err != nil {
				klog.Errorf("Unable to create IPv6 no-reroute node policies, err: %v", err)
			}
		}
	}
	return nil
}

func (oc *Controller) createLogicalRouterPolicy(match string, priority int) error {
	logicalRouter := nbdb.LogicalRouter{}
	logicalRouterPolicy := nbdb.LogicalRouterPolicy{
		Priority: priority,
		Action:   nbdb.LogicalRouterPolicyActionAllow,
		Match:    match,
	}
	opModels := []libovsdbops.OperationModel{
		{
			Model: &logicalRouterPolicy,
			ModelPredicate: func(lrp *nbdb.LogicalRouterPolicy) bool {
				return lrp.Match == match && lrp.Priority == priority
			},
			DoAfter: func() {
				if logicalRouterPolicy.UUID != "" {
					logicalRouter.Policies = []string{logicalRouterPolicy.UUID}
				}
			},
		},
		{
			Name:           logicalRouter.Name,
			Model:          &logicalRouter,
			ModelPredicate: func(lr *nbdb.LogicalRouter) bool { return lr.Name == types.OVNClusterRouter },
			OnModelMutations: []interface{}{
				&logicalRouter.Policies,
			},
			ErrNotFound: true,
		},
	}
	if _, err := oc.modelClient.CreateOrUpdate(opModels...); err != nil {
		return fmt.Errorf("unable to create logical router policy, err: %v", err)
	}
	return nil
}

func (oc *Controller) deleteLogicalRouterPolicy(match string, priority int) error {
	logicalRouter := nbdb.LogicalRouter{}
	logicalRouterPolicyRes := []nbdb.LogicalRouterPolicy{}
	opModels := []libovsdbops.OperationModel{
		{
			ModelPredicate: func(lrp *nbdb.LogicalRouterPolicy) bool {
				return lrp.Match == match && lrp.Priority == priority
			},
			ExistingResult: &logicalRouterPolicyRes,
			DoAfter: func() {
				logicalRouter.Policies = libovsdbops.ExtractUUIDsFromModels(&logicalRouterPolicyRes)
			},
			BulkOp: true,
		},
		{
			Model:          &logicalRouter,
			ModelPredicate: func(lr *nbdb.LogicalRouter) bool { return lr.Name == types.OVNClusterRouter },
			OnModelMutations: []interface{}{
				&logicalRouter.Policies,
			},
		},
	}

	if err := oc.modelClient.Delete(opModels...); err != nil {
		return fmt.Errorf("unable to delete logical router policy, err: %v", err)
	}
	return nil
}

func (oc *Controller) deleteDefaultNoRerouteNodePolicies(v4NodeAddr, v6NodeAddr net.IP, v4ClusterSubnet, v6ClusterSubnet []*net.IPNet) error {
	if v4NodeAddr != nil {
		for _, v4Subnet := range v4ClusterSubnet {
			match := fmt.Sprintf("ip4.src == %s && ip4.dst == %s/32", v4Subnet.String(), v4NodeAddr.String())
			if err := oc.deleteLogicalRouterPolicy(match, types.DefaultNoRereoutePriority); err != nil {
				return fmt.Errorf("unable to delete IPv4 no-reroute node policies, err: %v", err)
			}
		}
	}
	if v6NodeAddr != nil {
		for _, v6Subnet := range v6ClusterSubnet {
			match := fmt.Sprintf("ip6.src == %s && ip6.dst == %s/128", v6Subnet.String(), v6NodeAddr.String())
			if err := oc.deleteLogicalRouterPolicy(match, types.DefaultNoRereoutePriority); err != nil {
				return fmt.Errorf("unable to delete IPv6 no-reroute node policies, err: %v", err)
			}
		}
	}
	return nil
}

func buildSNATFromEgressIPStatus(podIP net.IP, status egressipv1.EgressIPStatusItem, egressIPName string) (*nbdb.NAT, error) {
	podIPStr := podIP.String()
	mask := GetIPFullMask(podIPStr)
	_, logicalIP, err := net.ParseCIDR(podIPStr + mask)
	if err != nil {
		return nil, fmt.Errorf("failed to parse podIP: %s, error: %v", podIP.String(), err)
	}
	externalIP := net.ParseIP(status.EgressIP)
	logicalPort := types.K8sPrefix + status.Node
	externalIds := map[string]string{"name": egressIPName}
	nat := libovsdbops.BuildRouterSNAT(&externalIP, logicalIP, logicalPort, externalIds)
	return nat, nil
}

func createNATRuleOps(nbClient libovsdbclient.Client, podIPs []*net.IPNet, status egressipv1.EgressIPStatusItem, egressIPName string) ([]ovsdb.Operation, error) {
	nats := make([]*nbdb.NAT, 0, len(podIPs))
	var nat *nbdb.NAT
	var err error
	for _, podIP := range podIPs {
		if (utilnet.IsIPv6String(status.EgressIP) && utilnet.IsIPv6(podIP.IP)) || (!utilnet.IsIPv6String(status.EgressIP) && !utilnet.IsIPv6(podIP.IP)) {
			nat, err = buildSNATFromEgressIPStatus(podIP.IP, status, egressIPName)
			if err != nil {
				return nil, err
			}
			nats = append(nats, nat)
		}
	}
	router := &nbdb.LogicalRouter{
		Name: util.GetGatewayRouterFromNode(status.Node),
	}
	ops, err := libovsdbops.AddOrUpdateNATsToRouterOps(nbClient, []ovsdb.Operation{}, router, nats...)
	if err != nil {
		return nil, fmt.Errorf("unable to create snat rules, for router: %s, error: %v", router.Name, err)
	}
	return ops, nil
}

func deleteNATRuleOps(nbClient libovsdbclient.Client, ops []ovsdb.Operation, podIPs []*net.IPNet, status egressipv1.EgressIPStatusItem, egressIPName string) ([]ovsdb.Operation, error) {
	nats := make([]*nbdb.NAT, 0, len(podIPs))
	var nat *nbdb.NAT
	var err error
	for _, podIP := range podIPs {
		if (utilnet.IsIPv6String(status.EgressIP) && utilnet.IsIPv6(podIP.IP)) || (!utilnet.IsIPv6String(status.EgressIP) && !utilnet.IsIPv6(podIP.IP)) {
			nat, err = buildSNATFromEgressIPStatus(podIP.IP, status, egressIPName)
			if err != nil {
				return nil, err
			}
			nats = append(nats, nat)
		}
	}
	router := &nbdb.LogicalRouter{
		Name: util.GetGatewayRouterFromNode(status.Node),
	}
	ops, err = libovsdbops.DeleteNATsFromRouterOps(nbClient, ops, router, nats...)
	if err != nil {
		return nil, fmt.Errorf("unable to remove snat rules for router: %s, error: %v", router.Name, err)
	}
	return ops, nil
}

func getPodKey(pod *kapi.Pod) string {
	return fmt.Sprintf("%s_%s", pod.Namespace, pod.Name)
}

func getPodNamespaceAndNameFromKey(podKey string) (string, string) {
	parts := strings.Split(podKey, "_")
	return parts[0], parts[1]
}

func getEgressIPAllocationTotalCount(allocator allocator) float64 {
	count := 0
	allocator.Lock()
	defer allocator.Unlock()
	for _, eNode := range allocator.cache {
		count += len(eNode.allocations)
	}
	return float64(count)
}

// cloudPrivateIPConfigNameToIPString converts the resource name to the string
// representation of net.IP. Given a limitation in the Kubernetes API server
// (see: https://github.com/kubernetes/kubernetes/pull/100950)
// CloudPrivateIPConfig.metadata.name cannot represent an IPv6 address. To
// work-around this limitation it was decided that the network plugin creating
// the CR will fully expand the IPv6 address and replace all colons with dots,
// ex:

// The CloudPrivateIPConfig name fc00.f853.0ccd.e793.0000.0000.0000.0054 will be
// represented as address: fc00:f853:ccd:e793::54

// We thus need to replace every fifth character's dot with a colon.
func cloudPrivateIPConfigNameToIPString(name string) string {
	// Handle IPv4, which will work fine.
	if ip := net.ParseIP(name); ip != nil {
		return name
	}
	// Handle IPv6, for which we want to convert the fully expanded "special
	// name" to go's default IP representation
	name = strings.ReplaceAll(name, ".", ":")
	return net.ParseIP(name).String()
}

// ipStringToCloudPrivateIPConfigName converts the net.IP string representation
// to a CloudPrivateIPConfig compatible name.

// The string representation of the IPv6 address fc00:f853:ccd:e793::54 will be
// represented as: fc00.f853.0ccd.e793.0000.0000.0000.0054

// We thus need to fully expand the IP string and replace every fifth
// character's colon with a dot.
func ipStringToCloudPrivateIPConfigName(ipString string) (name string) {
	ip := net.ParseIP(ipString)
	if ip.To4() != nil {
		return ipString
	}
	dst := make([]byte, hex.EncodedLen(len(ip)))
	hex.Encode(dst, ip)
	for i := 0; i < len(dst); i += 4 {
		if len(dst)-i == 4 {
			name += string(dst[i : i+4])
		} else {
			name += string(dst[i:i+4]) + "."
		}
	}
	return
}<|MERGE_RESOLUTION|>--- conflicted
+++ resolved
@@ -961,7 +961,6 @@
 			return err
 		}
 		delete(podStatus.egressStatuses, statusToRemove)
-<<<<<<< HEAD
 	}
 	if len(podStatus.egressStatuses) > 0 {
 		return nil
@@ -969,15 +968,6 @@
 	if err := oc.eIPC.addPerPodGRSNAT(pod.Namespace, pod.Name, podStatus.podIPs); err != nil {
 		return err
 	}
-=======
-	}
-	if len(podStatus.egressStatuses) > 0 {
-		return nil
-	}
-	if err := oc.eIPC.addPerPodGRSNAT(pod.Namespace, pod.Name, podStatus.podIPs); err != nil {
-		return err
-	}
->>>>>>> e3ef6c09
 	// Delete the key if there are no more status assignments to keep
 	// for the pod.
 	delete(oc.eIPC.podAssignment, podKey)
@@ -1010,12 +1000,6 @@
 	// - Egress IPs which have been deleted while ovnkube-master was down
 	// - pods/namespaces which have stopped matching on egress IPs while
 	//   ovnkube-master was down
-<<<<<<< HEAD
-	if egressIPToPodIPCache, err := oc.generatePodIPCacheForEgressIP(eIPs); err == nil {
-		oc.syncStaleEgressReroutePolicy(egressIPToPodIPCache)
-		oc.syncStaleSNATRules(egressIPToPodIPCache)
-	}
-=======
 	oc.syncWithRetry("syncEgressIPs", func() error {
 		egressIPToPodIPCache, err := oc.generatePodIPCacheForEgressIP(eIPs)
 		if err != nil {
@@ -1029,7 +1013,6 @@
 		}
 		return nil
 	})
->>>>>>> e3ef6c09
 }
 
 // This function implements a portion of syncEgressIPs.
@@ -1075,14 +1058,10 @@
 	return nil
 }
 
-<<<<<<< HEAD
-func (oc *Controller) syncStaleSNATRules(egressIPToPodIPCache map[string]sets.String) {
-=======
 // This function implements a portion of syncEgressIPs.
 // It removes OVN NAT rules used by EgressIPs deleted while ovnkube-master was down.
 // Upon failure, it may be invoked multiple times in order to avoid a pod restart.
 func (oc *Controller) syncStaleSNATRules(egressIPToPodIPCache map[string]sets.String) error {
->>>>>>> e3ef6c09
 	predicate := func(item *nbdb.NAT) bool {
 		egressIPName, exists := item.ExternalIDs["name"]
 		// Exclude rows that have no name or are not the right type
