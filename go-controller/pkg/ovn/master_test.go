package ovn

import (
	"fmt"
	"net"

	"github.com/urfave/cli"
	v1 "k8s.io/api/core/v1"
	metav1 "k8s.io/apimachinery/pkg/apis/meta/v1"
	kuberuntime "k8s.io/apimachinery/pkg/runtime"
	"k8s.io/client-go/kubernetes/fake"
	kubetesting "k8s.io/client-go/testing"

	"github.com/ovn-org/ovn-kubernetes/go-controller/pkg/config"
	"github.com/ovn-org/ovn-kubernetes/go-controller/pkg/factory"
	ovntest "github.com/ovn-org/ovn-kubernetes/go-controller/pkg/testing"
	"github.com/ovn-org/ovn-kubernetes/go-controller/pkg/util"

	. "github.com/onsi/ginkgo"
	. "github.com/onsi/gomega"
)

func cleanupGateway(fexec *ovntest.FakeExec, nodeName string, nodeSubnet string, clusterCIDR string, nextHop string) {
	const (
		lrpMAC                 string = "00:00:00:05:46:c3"
		brLocalnetMAC          string = "11:22:33:44:55:66"
		clusterRouterUUID      string = "5cedba03-679f-41f3-b00e-b8ed7437bc6c"
		systemID               string = "cb9ec8fa-b409-4ef3-9f42-d9283c47aac6"
		tcpLBUUID              string = "d2e858b2-cb5a-441b-a670-ed450f79a91f"
		udpLBUUID              string = "12832f14-eb0f-44d4-b8db-4cccbc73c792"
		clusterIPNet           string = "10.1.0.0"
		localnetGatewayIP      string = "169.254.33.2/24"
		localnetGatewayNextHop string = "169.254.33.1"
		localnetBridgeName     string = "br-local"
		masterGWCIDR           string = "10.1.1.1/24"
		masterMgmtPortIP       string = "10.1.1.2"
		node1RouteUUID         string = "0cac12cf-3e0f-4682-b028-5ea2e0001962"
		node1mgtRouteUUID      string = "0cac12cf-3e0f-4682-b028-5ea2e0001963"
	)

	fexec.AddFakeCmd(&ovntest.ExpectedCmd{
		Cmd:    "ovn-nbctl --timeout=15 --data=bare --no-heading --columns=_uuid find logical_router external_ids:k8s-cluster-router=yes",
		Output: clusterRouterUUID,
	})
	fexec.AddFakeCmd(&ovntest.ExpectedCmd{
		Cmd:    "ovn-nbctl --timeout=15 --if-exist get logical_router_port rtoj-GR_" + nodeName + " networks",
		Output: "[\"100.64.0.3/16\"]",
	})
	fexec.AddFakeCmd(&ovntest.ExpectedCmd{
		Cmd:    "ovn-nbctl --timeout=15 --data=bare --no-heading --columns=_uuid find logical_router_static_route ip_prefix=0.0.0.0/0 nexthop=100.64.0.3",
		Output: "",
	})
	fexec.AddFakeCmd(&ovntest.ExpectedCmd{
		Cmd:    "ovn-nbctl --timeout=15 --data=bare --no-heading --columns=_uuid find logical_router_static_route nexthop=100.64.0.3",
		Output: node1RouteUUID,
	})
	fexec.AddFakeCmdsNoOutputNoError([]string{
		"ovn-nbctl --timeout=15 --if-exists remove logical_router " + clusterRouterUUID + " static_routes " + node1RouteUUID,
	})
	fexec.AddFakeCmd(&ovntest.ExpectedCmd{
		Cmd:    "ovn-nbctl --timeout=15 --data=bare --no-heading --columns=_uuid find logical_router_static_route nexthop=" + nextHop,
		Output: node1mgtRouteUUID,
	})
	fexec.AddFakeCmdsNoOutputNoError([]string{
		"ovn-nbctl --timeout=15 --if-exists remove logical_router " + clusterRouterUUID + " static_routes " + node1mgtRouteUUID,
	})
	fexec.AddFakeCmdsNoOutputNoError([]string{
		"ovn-nbctl --timeout=15 --if-exist lsp-del jtor-GR_" + nodeName,
		"ovn-nbctl --timeout=15 --if-exist lr-del GR_" + nodeName,
		"ovn-nbctl --timeout=15 --if-exist ls-del ext_" + nodeName,
	})
}

func defaultFakeExec(nodeSubnet, nodeName string) (*ovntest.FakeExec, string, string) {
	const (
		tcpLBUUID  string = "1a3dfc82-2749-4931-9190-c30e7c0ecea3"
		udpLBUUID  string = "6d3142fc-53e8-4ac1-88e6-46094a5a9957"
		joinLRPMAC string = "00:00:00:83:25:1C"
		lrpMAC     string = "00:00:00:05:46:C3"
		mgmtMAC    string = "01:02:03:04:05:06"
	)

	fexec := ovntest.NewFakeExec()
	fexec.AddFakeCmdsNoOutputNoError([]string{
		"ovn-nbctl --timeout=15 --columns=_uuid list port_group",
		"ovn-sbctl --timeout=15 --columns=_uuid list IGMP_Group",
		"ovn-nbctl --timeout=15 -- --may-exist lr-add ovn_cluster_router -- set logical_router ovn_cluster_router external_ids:k8s-cluster-router=yes",
		"ovn-nbctl --timeout=15 -- set logical_router ovn_cluster_router options:mcast_relay=\"true\"",
		"ovn-nbctl --timeout=15 --data=bare --no-heading --columns=_uuid find port_group name=mcastPortGroupDeny",
		"ovn-nbctl --timeout=15 create port_group name=mcastPortGroupDeny external-ids:name=mcastPortGroupDeny",
		"ovn-nbctl --timeout=15 --data=bare --no-heading --columns=_uuid find ACL match=\"inport == @mcastPortGroupDeny && ip4.mcast\" action=drop external-ids:default-deny-policy-type=Egress",
		"ovn-nbctl --timeout=15 --id=@acl create acl priority=1011 direction=from-lport match=\"inport == @mcastPortGroupDeny && ip4.mcast\" action=drop external-ids:default-deny-policy-type=Egress -- add port_group  acls @acl",
		"ovn-nbctl --timeout=15 --data=bare --no-heading --columns=_uuid find ACL match=\"outport == @mcastPortGroupDeny && ip4.mcast\" action=drop external-ids:default-deny-policy-type=Ingress",
		"ovn-nbctl --timeout=15 --id=@acl create acl priority=1011 direction=to-lport match=\"outport == @mcastPortGroupDeny && ip4.mcast\" action=drop external-ids:default-deny-policy-type=Ingress -- add port_group  acls @acl",
	})
	fexec.AddFakeCmd(&ovntest.ExpectedCmd{
		Cmd:    "ovn-nbctl --timeout=15 --data=bare --no-heading --columns=_uuid find load_balancer external_ids:k8s-cluster-lb-tcp=yes",
		Output: "",
	})
	fexec.AddFakeCmd(&ovntest.ExpectedCmd{
		Cmd:    "ovn-nbctl --timeout=15 -- create load_balancer external_ids:k8s-cluster-lb-tcp=yes protocol=tcp",
		Output: tcpLBUUID,
	})
	fexec.AddFakeCmd(&ovntest.ExpectedCmd{
		Cmd:    "ovn-nbctl --timeout=15 --data=bare --no-heading --columns=_uuid find load_balancer external_ids:k8s-cluster-lb-udp=yes",
		Output: "",
	})
	fexec.AddFakeCmd(&ovntest.ExpectedCmd{
		Cmd:    "ovn-nbctl --timeout=15 -- create load_balancer external_ids:k8s-cluster-lb-udp=yes protocol=udp",
		Output: udpLBUUID,
	})
	fexec.AddFakeCmdsNoOutputNoError([]string{
		"ovn-nbctl --timeout=15 --may-exist ls-add join -- set logical_switch join other-config:subnet=100.64.0.0/16 -- set logical_switch join other-config:exclude_ips=100.64.0.1",
	})
	fexec.AddFakeCmd(&ovntest.ExpectedCmd{
		Cmd:    "ovn-nbctl --timeout=15 --if-exist get logical_router_port rtoj-ovn_cluster_router mac",
		Output: joinLRPMAC,
	})
	fexec.AddFakeCmdsNoOutputNoError([]string{
		"ovn-nbctl --timeout=15 -- --may-exist lsp-add join jtor-ovn_cluster_router -- set logical_switch_port jtor-ovn_cluster_router type=router options:router-port=rtoj-ovn_cluster_router addresses=\"" + joinLRPMAC + "\"",
	})

	// Node-related logical network stuff
	ip, cidr, err := net.ParseCIDR(nodeSubnet)
	Expect(err).NotTo(HaveOccurred())
	cidr.IP = util.NextIP(ip)
	gwCIDR := cidr.String()
	gwIP := cidr.IP.String()
	nodeMgmtPortIP := util.NextIP(cidr.IP)
	hybridOverlayIP := util.NextIP(nodeMgmtPortIP)

	fexec.AddFakeCmdsNoOutputNoError([]string{
		"ovn-nbctl --timeout=15 --data=bare --no-heading --columns=name,other-config find logical_switch other-config:subnet!=_",
	})
	fexec.AddFakeCmd(&ovntest.ExpectedCmd{
		Cmd: "ovn-nbctl --timeout=15 --if-exist get logical_router_port rtos-" + nodeName + " mac",
		// Return a known MAC; otherwise code autogenerates it
		Output: lrpMAC,
	})
	fexec.AddFakeCmdsNoOutputNoError([]string{
		"ovn-nbctl --timeout=15 --may-exist lrp-add ovn_cluster_router rtos-" + nodeName + " " + lrpMAC + " " + gwCIDR,
		"ovn-nbctl --timeout=15 -- --may-exist ls-add " + nodeName + " -- set logical_switch " + nodeName + " other-config:subnet=" + nodeSubnet + " other-config:exclude_ips=" + nodeMgmtPortIP.String() + ".." + hybridOverlayIP.String() + " external-ids:gateway_ip=" + gwCIDR,
		"ovn-nbctl --timeout=15 set logical_switch " + nodeName + " other-config:mcast_snoop=\"true\" other-config:mcast_querier=\"true\" other-config:mcast_eth_src=\"" + lrpMAC + "\" other-config:mcast_ip4_src=\"" + gwIP + "\"",
		"ovn-nbctl --timeout=15 -- --may-exist lsp-add " + nodeName + " stor-" + nodeName + " -- set logical_switch_port stor-" + nodeName + " type=router options:router-port=rtos-" + nodeName + " addresses=\"" + lrpMAC + "\"",
		"ovn-nbctl --timeout=15 set logical_switch " + nodeName + " load_balancer=" + tcpLBUUID,
		"ovn-nbctl --timeout=15 add logical_switch " + nodeName + " load_balancer " + udpLBUUID,
		"ovn-nbctl --timeout=15 -- --may-exist lsp-add " + nodeName + " k8s-" + nodeName + " -- lsp-set-addresses " + "k8s-" + nodeName + " " + mgmtMAC + " " + nodeMgmtPortIP.String(),
	})

	return fexec, tcpLBUUID, udpLBUUID
}

func addNodeportLBs(fexec *ovntest.FakeExec, nodeName, tcpLBUUID, udpLBUUID string) {
	fexec.AddFakeCmdsNoOutputNoError([]string{
		"ovn-nbctl --timeout=15 --data=bare --no-heading --columns=_uuid find load_balancer external_ids:TCP_lb_gateway_router=GR_" + nodeName,
		"ovn-nbctl --timeout=15 --data=bare --no-heading --columns=_uuid find load_balancer external_ids:UDP_lb_gateway_router=GR_" + nodeName,
	})
	fexec.AddFakeCmd(&ovntest.ExpectedCmd{
		Cmd:    "ovn-nbctl --timeout=15 -- create load_balancer external_ids:TCP_lb_gateway_router=GR_" + nodeName + " protocol=tcp",
		Output: tcpLBUUID,
	})
	fexec.AddFakeCmd(&ovntest.ExpectedCmd{
		Cmd:    "ovn-nbctl --timeout=15 -- create load_balancer external_ids:UDP_lb_gateway_router=GR_" + nodeName + " protocol=udp",
		Output: udpLBUUID,
	})
	fexec.AddFakeCmdsNoOutputNoError([]string{
		"ovn-nbctl --timeout=15 set logical_router GR_node1 load_balancer=" + tcpLBUUID,
		"ovn-nbctl --timeout=15 add logical_router GR_node1 load_balancer " + udpLBUUID,
	})
}

var _ = Describe("Master Operations", func() {
	var app *cli.App

	BeforeEach(func() {
		// Restore global default values before each testcase
		config.RestoreDefaultConfig()

		app = cli.NewApp()
		app.Name = "test"
		app.Flags = config.Flags
	})

	It("creates logical network elements for a 2-node cluster", func() {
		const (
			clusterIPNet string = "10.1.0.0"
			clusterCIDR  string = clusterIPNet + "/16"
		)

		app.Action = func(ctx *cli.Context) error {
			const (
				nodeName    string = "node1"
				nodeSubnet  string = "10.1.0.0/24"
				clusterCIDR string = "10.1.0.0/16"
				nextHop     string = "10.1.0.2"
				mgmtMAC     string = "01:02:03:04:05:06"
			)

			fexec, tcpLBUUID, udpLBUUID := defaultFakeExec(nodeSubnet, nodeName)
			cleanupGateway(fexec, nodeName, nodeSubnet, clusterCIDR, nextHop)

			testNode := v1.Node{ObjectMeta: metav1.ObjectMeta{
				Name: nodeName,
				Annotations: map[string]string{
					OvnNodeManagementPortMacAddress: mgmtMAC,
					OvnHostSubnet:                   nodeSubnet,
				},
			}}

			fakeClient := fake.NewSimpleClientset(&v1.NodeList{
				Items: []v1.Node{testNode},
			})

			err := util.SetExec(fexec)
			Expect(err).NotTo(HaveOccurred())

			_, err = config.InitConfig(ctx, fexec, nil)
			Expect(err).NotTo(HaveOccurred())

			stopChan := make(chan struct{})
			f, err := factory.NewWatchFactory(fakeClient, stopChan)
			Expect(err).NotTo(HaveOccurred())
			defer f.Shutdown()

			clusterController := NewOvnController(fakeClient, f, nil)
			Expect(clusterController).NotTo(BeNil())
			clusterController.TCPLoadBalancerUUID = tcpLBUUID
			clusterController.UDPLoadBalancerUUID = udpLBUUID

			err = clusterController.StartClusterMaster("master")
			Expect(err).NotTo(HaveOccurred())

			err = clusterController.WatchNodes(nil)
			Expect(err).NotTo(HaveOccurred())

			Expect(fexec.CalledMatchesExpected()).To(BeTrue())
			updatedNode, err := fakeClient.CoreV1().Nodes().Get(nodeName, metav1.GetOptions{})
			Expect(err).NotTo(HaveOccurred())
			Expect(updatedNode.Annotations).To(HaveKeyWithValue(OvnHostSubnet, nodeSubnet))
			Expect(updatedNode.Annotations).To(HaveKeyWithValue(OvnNodeManagementPortMacAddress, mgmtMAC))
			Eventually(func() bool { return fexec.CalledMatchesExpected() }, 2).Should(BeTrue())
			return nil
		}

		err := app.Run([]string{
			app.Name,
			"-cluster-subnets=" + clusterCIDR,
		})
		Expect(err).NotTo(HaveOccurred())
	})

	It("does not allocate a hostsubnet for a node that already has one", func() {
		const (
			clusterIPNet string = "10.1.0.0"
			clusterCIDR  string = clusterIPNet + "/16"
		)

		app.Action = func(ctx *cli.Context) error {
			const (
				nodeName    string = "node1"
				nodeSubnet  string = "10.1.3.0/24"
				clusterCIDR string = "10.1.0.0/16"
				nextHop     string = "10.1.3.2"
				mgmtMAC     string = "01:02:03:04:05:06"
			)

			testNode := v1.Node{ObjectMeta: metav1.ObjectMeta{
				Name: nodeName,
				Annotations: map[string]string{
					OvnNodeManagementPortMacAddress: mgmtMAC,
					OvnHostSubnet:                   nodeSubnet,
				},
			}}

			fakeClient := fake.NewSimpleClientset(&v1.NodeList{
				Items: []v1.Node{testNode},
			})
			fakeClient.PrependReactor("patch", "nodes", func(action kubetesting.Action) (bool, kuberuntime.Object, error) {
				// Should not be called as the node already has a subnet
				Expect(true).To(BeFalse())
				return true, nil, fmt.Errorf("should not be called")
			})

			fexec, tcpLBUUID, udpLBUUID := defaultFakeExec(nodeSubnet, nodeName)
			err := util.SetExec(fexec)
			Expect(err).NotTo(HaveOccurred())
			cleanupGateway(fexec, nodeName, nodeSubnet, clusterCIDR, nextHop)

			_, err = config.InitConfig(ctx, fexec, nil)
			Expect(err).NotTo(HaveOccurred())

			stopChan := make(chan struct{})
			f, err := factory.NewWatchFactory(fakeClient, stopChan)
			Expect(err).NotTo(HaveOccurred())
			defer f.Shutdown()

			clusterController := NewOvnController(fakeClient, f, nil)
			Expect(clusterController).NotTo(BeNil())
			clusterController.TCPLoadBalancerUUID = tcpLBUUID
			clusterController.UDPLoadBalancerUUID = udpLBUUID

			err = clusterController.StartClusterMaster("master")
			Expect(err).NotTo(HaveOccurred())

			err = clusterController.WatchNodes(nil)
			Expect(err).NotTo(HaveOccurred())

			Expect(fexec.CalledMatchesExpected()).To(BeTrue())
			updatedNode, err := fakeClient.CoreV1().Nodes().Get(nodeName, metav1.GetOptions{})
			Expect(err).NotTo(HaveOccurred())
			Expect(updatedNode.Annotations).To(HaveKeyWithValue(OvnHostSubnet, nodeSubnet))
			Expect(updatedNode.Annotations).To(HaveKeyWithValue(OvnNodeManagementPortMacAddress, mgmtMAC))
			Eventually(func() bool { return fexec.CalledMatchesExpected() }, 2).Should(BeTrue())
			return nil
		}

		err := app.Run([]string{
			app.Name,
			"-cluster-subnets=" + clusterCIDR,
		})
		Expect(err).NotTo(HaveOccurred())
	})

	It("removes deleted nodes from the OVN database", func() {
		app.Action = func(ctx *cli.Context) error {
			const (
				tcpLBUUID         string = "1a3dfc82-2749-4931-9190-c30e7c0ecea3"
				udpLBUUID         string = "6d3142fc-53e8-4ac1-88e6-46094a5a9957"
				clusterRouterUUID string = "6d3142fc-53e8-4ac1-88e6-46094a5a9957"
				node1Name         string = "openshift-node-1"
				node1Subnet       string = "10.128.0.0/24"
				node1RouteUUID    string = "0cac12cf-3e0f-4682-b028-5ea2e0001962"
				node1mgtRouteUUID string = "0cac12cf-3e0f-4682-b028-5ea2e0001963"
				masterName        string = "openshift-master-node"
				masterSubnet      string = "10.128.2.0/24"
				masterGWCIDR      string = "10.128.2.1/24"
				masterMgmtPortIP  string = "10.128.2.2"
				masterHOPortIP    string = "10.128.2.3"
				lrpMAC            string = "00:00:00:05:46:C3"
				masterMgmtPortMAC string = "00:00:00:55:66:77"
			)

			fexec := ovntest.NewFakeExec()
			fexec.AddFakeCmd(&ovntest.ExpectedCmd{
				Cmd: "ovn-nbctl --timeout=15 --data=bare --no-heading --columns=name,other-config find logical_switch other-config:subnet!=_",
				// Return two nodes
				Output: fmt.Sprintf(`%s
subnet=%s

%s
subnet=%s
`, node1Name, node1Subnet, masterName, masterSubnet),
			})

			// Expect the code to delete node1 which no longer exists in Kubernetes API
			fexec.AddFakeCmdsNoOutputNoError([]string{
				"ovn-nbctl --timeout=15 --if-exist ls-del " + node1Name,
				"ovn-nbctl --timeout=15 --if-exist lrp-del rtos-" + node1Name,
			})

			fexec.AddFakeCmd(&ovntest.ExpectedCmd{
				Cmd:    "ovn-nbctl --timeout=15 --data=bare --no-heading --columns=_uuid find logical_router external_ids:k8s-cluster-router=yes",
				Output: clusterRouterUUID,
			})
			fexec.AddFakeCmd(&ovntest.ExpectedCmd{
				Cmd:    "ovn-nbctl --timeout=15 --if-exist get logical_router_port rtoj-GR_openshift-node-1 networks",
				Output: "[\"100.64.0.3/16\"]",
			})
			fexec.AddFakeCmd(&ovntest.ExpectedCmd{
				Cmd:    "ovn-nbctl --timeout=15 --data=bare --no-heading --columns=_uuid find logical_router_static_route ip_prefix=0.0.0.0/0 nexthop=100.64.0.3",
				Output: "",
			})
			fexec.AddFakeCmd(&ovntest.ExpectedCmd{
				Cmd:    "ovn-nbctl --timeout=15 --data=bare --no-heading --columns=_uuid find logical_router_static_route nexthop=100.64.0.3",
				Output: node1RouteUUID,
			})
			fexec.AddFakeCmdsNoOutputNoError([]string{
				"ovn-nbctl --timeout=15 --if-exists remove logical_router " + clusterRouterUUID + " static_routes " + node1RouteUUID,
			})
			fexec.AddFakeCmd(&ovntest.ExpectedCmd{
				Cmd:    "ovn-nbctl --timeout=15 --data=bare --no-heading --columns=_uuid find logical_router_static_route nexthop=10.128.0.2",
				Output: node1mgtRouteUUID,
			})
			fexec.AddFakeCmdsNoOutputNoError([]string{
				"ovn-nbctl --timeout=15 --if-exists remove logical_router " + clusterRouterUUID + " static_routes " + node1mgtRouteUUID,
			})
			fexec.AddFakeCmdsNoOutputNoError([]string{
				"ovn-nbctl --timeout=15 --if-exist lsp-del jtor-GR_" + node1Name,
				"ovn-nbctl --timeout=15 --if-exist lr-del GR_" + node1Name,
				"ovn-nbctl --timeout=15 --if-exist ls-del ext_" + node1Name,
			})

			// Expect the code to re-add the master node (which still exists)
			// when the factory watch begins and enumerates all existing
			// Kubernetes API nodes
			fexec.AddFakeCmd(&ovntest.ExpectedCmd{
				Cmd: "ovn-nbctl --timeout=15 --if-exist get logical_router_port rtos-" + masterName + " mac",
				// Return a known MAC; otherwise code autogenerates it
				Output: lrpMAC,
			})
			fexec.AddFakeCmdsNoOutputNoError([]string{
				"ovn-nbctl --timeout=15 --may-exist lrp-add ovn_cluster_router rtos-" + masterName + " " + lrpMAC + " " + masterGWCIDR,
				"ovn-nbctl --timeout=15 -- --may-exist ls-add " + masterName + " -- set logical_switch " + masterName + " other-config:subnet=" + masterSubnet + " other-config:exclude_ips=" + masterMgmtPortIP + ".." + masterHOPortIP + " external-ids:gateway_ip=" + masterGWCIDR,
				"ovn-nbctl --timeout=15 -- --may-exist lsp-add " + masterName + " stor-" + masterName + " -- set logical_switch_port stor-" + masterName + " type=router options:router-port=rtos-" + masterName + " addresses=\"" + lrpMAC + "\"",
				"ovn-nbctl --timeout=15 set logical_switch " + masterName + " load_balancer=" + tcpLBUUID,
				"ovn-nbctl --timeout=15 add logical_switch " + masterName + " load_balancer " + udpLBUUID,
				"ovn-nbctl --timeout=15 -- --may-exist lsp-add " + masterName + " k8s-" + masterName + " -- lsp-set-addresses " + "k8s-" + masterName + " " + masterMgmtPortMAC + " " + masterMgmtPortIP,
			})

			cleanupGateway(fexec, masterName, masterSubnet, masterGWCIDR, masterMgmtPortIP)

			masterNode := v1.Node{
				ObjectMeta: metav1.ObjectMeta{
					Name: masterName,
					Annotations: map[string]string{
						OvnHostSubnet:                   masterSubnet,
						OvnNodeManagementPortMacAddress: masterMgmtPortMAC,
					},
				},
				Status: v1.NodeStatus{
					Conditions: []v1.NodeCondition{
						{
							Type:               v1.NodeNetworkUnavailable,
							Status:             v1.ConditionTrue,
							Reason:             "NoRouteCreated",
							Message:            "Node created without a route",
							LastTransitionTime: metav1.Now(),
						},
					},
				},
			}
			fakeClient := fake.NewSimpleClientset(&v1.NodeList{
				Items: []v1.Node{masterNode},
			})

			err := util.SetExec(fexec)
			Expect(err).NotTo(HaveOccurred())

			_, err = config.InitConfig(ctx, fexec, nil)
			Expect(err).NotTo(HaveOccurred())

			stopChan := make(chan struct{})
			f, err := factory.NewWatchFactory(fakeClient, stopChan)
			Expect(err).NotTo(HaveOccurred())
			defer f.Shutdown()

			clusterController := NewOvnController(fakeClient, f, nil)
			Expect(clusterController).NotTo(BeNil())
			clusterController.TCPLoadBalancerUUID = tcpLBUUID
			clusterController.UDPLoadBalancerUUID = udpLBUUID

			// Let the real code run and ensure OVN database sync
			err = clusterController.WatchNodes(nil)
			Expect(err).NotTo(HaveOccurred())

			Expect(fexec.CalledMatchesExpected()).To(BeTrue())

			node, err := fakeClient.CoreV1().Nodes().Get(masterNode.Name, metav1.GetOptions{})
			Expect(err).NotTo(HaveOccurred())
			Expect(len(node.Status.Conditions)).To(BeIdenticalTo(1))
			Expect(node.Status.Conditions[0].Message).To(BeIdenticalTo("ovn-kube cleared kubelet-set NoRouteCreated"))

			return nil
		}

		err := app.Run([]string{app.Name})
		Expect(err).NotTo(HaveOccurred())
	})
})

var _ = Describe("Gateway Init Operations", func() {
	var app *cli.App

	const (
		clusterIPNet string = "10.1.0.0"
		clusterCIDR  string = clusterIPNet + "/16"
	)

	BeforeEach(func() {
		// Restore global default values before each testcase
		config.RestoreDefaultConfig()

		app = cli.NewApp()
		app.Name = "test"
		app.Flags = config.Flags
	})

	It("sets up a localnet gateway", func() {
		app.Action = func(ctx *cli.Context) error {
			const (
				nodeName               string = "node1"
				lrpMAC                 string = "00:00:00:05:46:c3"
				brLocalnetMAC          string = "11:22:33:44:55:66"
				lrpIP                  string = "100.64.0.3"
				lrpCIDR                string = lrpIP + "/16"
				clusterRouterUUID      string = "5cedba03-679f-41f3-b00e-b8ed7437bc6c"
				systemID               string = "cb9ec8fa-b409-4ef3-9f42-d9283c47aac6"
				tcpLBUUID              string = "d2e858b2-cb5a-441b-a670-ed450f79a91f"
				udpLBUUID              string = "12832f14-eb0f-44d4-b8db-4cccbc73c792"
				nodeSubnet             string = "10.1.1.0/24"
				nextHop                string = "10.1.1.2"
				gwRouter               string = "GR_" + nodeName
				clusterIPNet           string = "10.1.0.0"
				clusterCIDR            string = clusterIPNet + "/16"
				localnetGatewayIP      string = "169.254.33.2/24"
				localnetGatewayNextHop string = "169.254.33.1"
				localnetBridgeName     string = "br-local"
				masterGWCIDR           string = "10.1.1.1/24"
				masterMgmtPortIP       string = "10.1.1.2"
				masterHOPortIP         string = "10.1.1.3"
				node1RouteUUID         string = "0cac12cf-3e0f-4682-b028-5ea2e0001962"
				node1mgtRouteUUID      string = "0cac12cf-3e0f-4682-b028-5ea2e0001963"
			)

			ifaceID := localnetBridgeName + "_" + nodeName

			testNode := v1.Node{ObjectMeta: metav1.ObjectMeta{
				Name: nodeName,
				Annotations: map[string]string{
					OvnNodeManagementPortMacAddress: brLocalnetMAC,
					OvnHostSubnet:                   nodeSubnet,
					OvnNodeGatewayMode:              string(config.GatewayModeLocal),
					OvnNodeGatewayVlanID:            string(config.Gateway.VLANID),
					OvnNodeGatewayIfaceID:           ifaceID,
					OvnNodeGatewayMacAddress:        brLocalnetMAC,
					OvnNodeGatewayIP:                localnetGatewayIP,
					OvnNodeGatewayNextHop:           localnetGatewayNextHop,
				},
			}}

			fakeClient := fake.NewSimpleClientset(&v1.NodeList{
				Items: []v1.Node{testNode},
			})

			fexec := ovntest.NewFakeExec()
			err := util.SetExec(fexec)
			Expect(err).NotTo(HaveOccurred())

			_, err = config.InitConfig(ctx, fexec, nil)
			Expect(err).NotTo(HaveOccurred())

			fexec.AddFakeCmdsNoOutputNoError([]string{
				"ovn-nbctl --timeout=15 --data=bare --no-heading --columns=name,other-config find logical_switch other-config:subnet!=_",
			})

			fexec.AddFakeCmd(&ovntest.ExpectedCmd{
				Cmd: "ovn-nbctl --timeout=15 --if-exist get logical_router_port rtos-" + nodeName + " mac",
				// Return a known MAC; otherwise code autogenerates it
				Output: lrpMAC,
			})
			fexec.AddFakeCmdsNoOutputNoError([]string{
				"ovn-nbctl --timeout=15 --may-exist lrp-add ovn_cluster_router rtos-" + nodeName + " " + lrpMAC + " " + masterGWCIDR,
				"ovn-nbctl --timeout=15 -- --may-exist ls-add " + nodeName + " -- set logical_switch " + nodeName + " other-config:subnet=" + nodeSubnet + " other-config:exclude_ips=" + masterMgmtPortIP + ".." + masterHOPortIP + " external-ids:gateway_ip=" + masterGWCIDR,
				"ovn-nbctl --timeout=15 -- --may-exist lsp-add " + nodeName + " stor-" + nodeName + " -- set logical_switch_port stor-" + nodeName + " type=router options:router-port=rtos-" + nodeName + " addresses=\"" + lrpMAC + "\"",
				"ovn-nbctl --timeout=15 set logical_switch " + nodeName + " load_balancer=" + tcpLBUUID,
				"ovn-nbctl --timeout=15 add logical_switch " + nodeName + " load_balancer " + udpLBUUID,
<<<<<<< HEAD

				"ovn-nbctl --timeout=15 -- --may-exist lsp-add " + nodeName + " k8s-" + nodeName + " -- lsp-set-addresses " + "k8s-" + nodeName + " " + brLocalnetMAC + " " + masterMgmtPortIP,
=======
				"ovn-nbctl --timeout=15 -- --may-exist lsp-add " + nodeName + " k8s-" + nodeName + " -- lsp-set-addresses " + "k8s-" + nodeName + " " + brLocalnetMAC + " " + masterMgmtPortIP + " -- --if-exists remove logical_switch " + nodeName + " other-config exclude_ips",
>>>>>>> 91583e6b
			})

			fexec.AddFakeCmd(&ovntest.ExpectedCmd{
				Cmd:    "ovn-nbctl --timeout=15 --data=bare --no-heading --columns=_uuid find logical_router external_ids:k8s-cluster-router=yes",
				Output: clusterRouterUUID,
			})
			fexec.AddFakeCmd(&ovntest.ExpectedCmd{
				Cmd:    "ovn-sbctl --timeout=15 --data=bare --no-heading --columns=name find Chassis hostname=" + nodeName,
				Output: systemID,
			})
			fexec.AddFakeCmdsNoOutputNoError([]string{
				"ovn-nbctl --timeout=15 -- --may-exist lr-add " + gwRouter + " -- set logical_router " + gwRouter + " options:chassis=" + systemID + " external_ids:physical_ip=169.254.33.2",
			})
			fexec.AddFakeCmd(&ovntest.ExpectedCmd{
				Cmd:    "ovn-nbctl --timeout=15 get logical_switch_port jtor-" + gwRouter + " dynamic_addresses",
				Output: "",
			})
			fexec.AddFakeCmdsNoOutputNoError([]string{
				"ovn-nbctl --timeout=15 --wait=sb --may-exist lsp-add join jtor-GR_" + nodeName + " -- --if-exists clear logical_switch_port jtor-GR_" + nodeName + " dynamic_addresses -- lsp-set-addresses jtor-GR_" + nodeName + " dynamic",
			})
			fexec.AddFakeCmd(&ovntest.ExpectedCmd{
				Cmd:    "ovn-nbctl --timeout=15 get logical_switch_port jtor-" + gwRouter + " dynamic_addresses",
				Output: lrpMAC + " " + lrpIP,
			})
			fexec.AddFakeCmd(&ovntest.ExpectedCmd{
				Cmd:    "ovn-nbctl --timeout=15 --if-exists get logical_switch join other-config:subnet",
				Output: "\"100.64.0.1/16\"",
			})
			fexec.AddFakeCmdsNoOutputNoError([]string{
				"ovn-nbctl --timeout=15 -- --may-exist lrp-add GR_" + nodeName + " rtoj-GR_" + nodeName + " " + lrpMAC + " " + lrpCIDR + " -- set logical_switch_port jtor-GR_" + nodeName + " type=router options:router-port=rtoj-GR_" + nodeName + " addresses=router",
				"ovn-nbctl --timeout=15 set logical_router " + gwRouter + " options:lb_force_snat_ip=" + lrpIP,
				"ovn-nbctl --timeout=15 --may-exist lr-route-add " + gwRouter + " " + clusterCIDR + " 100.64.0.1",
			})
			fexec.AddFakeCmd(&ovntest.ExpectedCmd{
				Cmd: "ovn-nbctl --timeout=15 --data=bare --format=table --no-heading --columns=name,options find logical_router options:lb_force_snat_ip!=-",
				Output: fmt.Sprintf(`GR_openshift-node-2      chassis=5befb1e1-b0b1-4277-bb1d-54e8732a39c6 lb_force_snat_ip=%s
GR_openshift-node-1      chassis=0861e85c-5060-42fd-839e-8c463c7da378 lb_force_snat_ip=100.64.0.5
GR_openshift-master-node chassis=6a47b33b-89d3-4d65-ac31-b19b549326c7 lb_force_snat_ip=100.64.0.4`, lrpIP),
			})
			fexec.AddFakeCmdsNoOutputNoError([]string{
				"ovn-nbctl --timeout=15 --may-exist lr-route-add " + clusterRouterUUID + " 0.0.0.0/0 " + lrpIP,
			})
			addNodeportLBs(fexec, nodeName, tcpLBUUID, udpLBUUID)
			fexec.AddFakeCmdsNoOutputNoError([]string{
				"ovn-nbctl --timeout=15 --may-exist ls-add ext_" + nodeName,
			})
			fexec.AddFakeCmdsNoOutputNoError([]string{
				"ovn-nbctl --timeout=15 -- --may-exist lsp-add ext_" + nodeName + " br-local_" + nodeName + " -- lsp-set-addresses br-local_" + nodeName + " unknown -- lsp-set-type br-local_" + nodeName + " localnet -- lsp-set-options br-local_" + nodeName + " network_name=" + util.PhysicalNetworkName,
				"ovn-nbctl --timeout=15 -- --if-exists lrp-del rtoe-" + gwRouter + " -- lrp-add " + gwRouter + " rtoe-" + gwRouter + " " + brLocalnetMAC + " 169.254.33.2/24 -- set logical_router_port rtoe-" + gwRouter + " external-ids:gateway-physical-ip=yes",
				"ovn-nbctl --timeout=15 -- --may-exist lsp-add ext_" + nodeName + " etor-" + gwRouter + " -- set logical_switch_port etor-" + gwRouter + " type=router options:router-port=rtoe-" + gwRouter + " addresses=\"" + brLocalnetMAC + "\"",
				"ovn-nbctl --timeout=15 --may-exist lr-route-add " + gwRouter + " 0.0.0.0/0 169.254.33.1 rtoe-" + gwRouter,
				"ovn-nbctl --timeout=15 --may-exist lr-nat-add " + gwRouter + " snat 169.254.33.2 " + clusterCIDR,
				"ovn-nbctl --timeout=15 --may-exist lr-route-add " + clusterRouterUUID + " " + lrpIP + " " + lrpIP,
				"ovn-nbctl --timeout=15 --may-exist --policy=src-ip lr-route-add " + clusterRouterUUID + " " + nodeSubnet + " " + lrpIP,
			})

			//fexec.AddFakeCmdsNoOutputNoError([]string{
			//	"ovn-nbctl --timeout=15 --data=bare --no-heading --columns=_uuid find load_balancer external_ids:TCP_lb_gateway_router=GR_" + nodeName,
			//})
			fexec.AddFakeCmd(&ovntest.ExpectedCmd{
				Cmd:    "ovn-nbctl --timeout=15 --data=bare --no-heading --columns=_uuid find load_balancer external_ids:TCP_lb_gateway_router=GR_" + nodeName,
				Output: tcpLBUUID,
			})
			fexec.AddFakeCmd(&ovntest.ExpectedCmd{
				Cmd:    "ovn-nbctl --timeout=15 --data=bare --no-heading --columns=_uuid find load_balancer external_ids:UDP_lb_gateway_router=GR_" + nodeName,
				Output: udpLBUUID,
			})
			fexec.AddFakeCmd(&ovntest.ExpectedCmd{
				Cmd:    "ovn-nbctl --timeout=15 get logical_router GR_" + nodeName + " external_ids:physical_ip",
				Output: "169.254.33.2",
			})
			fexec.AddFakeCmd(&ovntest.ExpectedCmd{
				Cmd:    "ovn-nbctl --timeout=15 --data=bare --no-heading --columns=_uuid find logical_router external_ids:k8s-cluster-router=yes",
				Output: clusterRouterUUID,
			})
			fexec.AddFakeCmd(&ovntest.ExpectedCmd{
				Cmd:    "ovn-sbctl --timeout=15 --data=bare --no-heading --columns=name find Chassis hostname=" + nodeName,
				Output: systemID,
			})
			fexec.AddFakeCmdsNoOutputNoError([]string{
				"ovn-nbctl --timeout=15 -- --may-exist lr-add " + gwRouter + " -- set logical_router " + gwRouter + " options:chassis=" + systemID + " external_ids:physical_ip=169.254.33.2",
			})
			fexec.AddFakeCmd(&ovntest.ExpectedCmd{
				Cmd:    "ovn-nbctl --timeout=15 get logical_switch_port jtor-" + gwRouter + " dynamic_addresses",
				Output: "",
			})
			fexec.AddFakeCmdsNoOutputNoError([]string{
				"ovn-nbctl --timeout=15 --wait=sb --may-exist lsp-add join jtor-GR_" + nodeName + " -- --if-exists clear logical_switch_port jtor-GR_" + nodeName + " dynamic_addresses -- lsp-set-addresses jtor-GR_" + nodeName + " dynamic",
			})
			fexec.AddFakeCmd(&ovntest.ExpectedCmd{
				Cmd:    "ovn-nbctl --timeout=15 get logical_switch_port jtor-" + gwRouter + " dynamic_addresses",
				Output: lrpMAC + " " + lrpIP,
			})
			fexec.AddFakeCmd(&ovntest.ExpectedCmd{
				Cmd:    "ovn-nbctl --timeout=15 --if-exists get logical_switch join other-config:subnet",
				Output: "\"100.64.0.1/16\"",
			})
			fexec.AddFakeCmdsNoOutputNoError([]string{
				"ovn-nbctl --timeout=15 -- --may-exist lrp-add GR_" + nodeName + " rtoj-GR_" + nodeName + " " + lrpMAC + " " + lrpCIDR + " -- set logical_switch_port jtor-GR_" + nodeName + " type=router options:router-port=rtoj-GR_" + nodeName + " addresses=router",
				"ovn-nbctl --timeout=15 set logical_router " + gwRouter + " options:lb_force_snat_ip=" + lrpIP,
				"ovn-nbctl --timeout=15 --may-exist lr-route-add " + gwRouter + " " + clusterCIDR + " 100.64.0.1",
			})
			fexec.AddFakeCmd(&ovntest.ExpectedCmd{
				Cmd: "ovn-nbctl --timeout=15 --data=bare --format=table --no-heading --columns=name,options find logical_router options:lb_force_snat_ip!=-",
				Output: fmt.Sprintf(`GR_openshift-node-2      chassis=5befb1e1-b0b1-4277-bb1d-54e8732a39c6 lb_force_snat_ip=%s
GR_openshift-node-1      chassis=0861e85c-5060-42fd-839e-8c463c7da378 lb_force_snat_ip=100.64.0.5
GR_openshift-master-node chassis=6a47b33b-89d3-4d65-ac31-b19b549326c7 lb_force_snat_ip=100.64.0.4`, lrpIP),
			})
			fexec.AddFakeCmdsNoOutputNoError([]string{
				"ovn-nbctl --timeout=15 --may-exist lr-route-add " + clusterRouterUUID + " 0.0.0.0/0 " + lrpIP,
			})
			addNodeportLBs(fexec, nodeName, tcpLBUUID, udpLBUUID)
			fexec.AddFakeCmdsNoOutputNoError([]string{
				"ovn-nbctl --timeout=15 --may-exist ls-add ext_" + nodeName,
			})
			fexec.AddFakeCmdsNoOutputNoError([]string{
				"ovn-nbctl --timeout=15 -- --may-exist lsp-add ext_" + nodeName + " br-local_" + nodeName + " -- lsp-set-addresses br-local_" + nodeName + " unknown -- lsp-set-type br-local_" + nodeName + " localnet -- lsp-set-options br-local_" + nodeName + " network_name=" + util.PhysicalNetworkName,
				"ovn-nbctl --timeout=15 -- --if-exists lrp-del rtoe-" + gwRouter + " -- lrp-add " + gwRouter + " rtoe-" + gwRouter + " " + brLocalnetMAC + " 169.254.33.2/24 -- set logical_router_port rtoe-" + gwRouter + " external-ids:gateway-physical-ip=yes",
				"ovn-nbctl --timeout=15 -- --may-exist lsp-add ext_" + nodeName + " etor-" + gwRouter + " -- set logical_switch_port etor-" + gwRouter + " type=router options:router-port=rtoe-" + gwRouter + " addresses=\"" + brLocalnetMAC + "\"",
				"ovn-nbctl --timeout=15 --may-exist lr-route-add " + gwRouter + " 0.0.0.0/0 169.254.33.1 rtoe-" + gwRouter,
				"ovn-nbctl --timeout=15 --may-exist lr-nat-add " + gwRouter + " snat 169.254.33.2 " + clusterCIDR,
				"ovn-nbctl --timeout=15 --may-exist lr-route-add " + clusterRouterUUID + " " + lrpIP + " " + lrpIP,
				"ovn-nbctl --timeout=15 --may-exist --policy=src-ip lr-route-add " + clusterRouterUUID + " " + nodeSubnet + " " + lrpIP,
			})

			fexec.AddFakeCmd(&ovntest.ExpectedCmd{
				Cmd:    "ovn-nbctl --timeout=15 --data=bare --no-heading --columns=_uuid find load_balancer external_ids:TCP_lb_gateway_router=GR_" + nodeName,
				Output: tcpLBUUID,
			})
			fexec.AddFakeCmd(&ovntest.ExpectedCmd{
				Cmd:    "ovn-nbctl --timeout=15 --data=bare --no-heading --columns=_uuid find load_balancer external_ids:UDP_lb_gateway_router=GR_" + nodeName,
				Output: udpLBUUID,
			})
			fexec.AddFakeCmd(&ovntest.ExpectedCmd{
				Cmd:    "ovn-nbctl --timeout=15 get logical_router GR_" + nodeName + " external_ids:physical_ip",
				Output: "169.254.33.2",
			})

			stop := make(chan struct{})
			wf, err := factory.NewWatchFactory(fakeClient, stop)
			Expect(err).NotTo(HaveOccurred())
			defer wf.Shutdown()

			clusterController := NewOvnController(fakeClient, wf, nil)
			Expect(clusterController).NotTo(BeNil())
			clusterController.TCPLoadBalancerUUID = tcpLBUUID
			clusterController.UDPLoadBalancerUUID = udpLBUUID

			// Let the real code run and ensure OVN database sync
			err = clusterController.WatchNodes(nil)
			Expect(err).NotTo(HaveOccurred())

			_, subnet, err := net.ParseCIDR(nodeSubnet)
			Expect(err).NotTo(HaveOccurred())
			err = clusterController.syncGatewayLogicalNetwork(&testNode, string(config.GatewayModeLocal), subnet.String())
			Expect(err).NotTo(HaveOccurred())

			Expect(fexec.CalledMatchesExpected()).To(BeTrue())
			return nil
		}

		err := app.Run([]string{
			app.Name,
			"-cluster-subnets=" + clusterCIDR,
			"--init-gateways",
			"--gateway-local",
			"--nodeport",
		})
		Expect(err).NotTo(HaveOccurred())
	})

	It("sets up a shared gateway", func() {
		app.Action = func(ctx *cli.Context) error {
			const (
				nodeName          string = "node1"
				lrpMAC            string = "00:00:00:05:46:c3"
				brLocalnetMAC     string = "11:22:33:44:55:66"
				lrpIP             string = "100.64.0.3"
				lrpCIDR           string = lrpIP + "/16"
				clusterRouterUUID string = "5cedba03-679f-41f3-b00e-b8ed7437bc6c"
				systemID          string = "cb9ec8fa-b409-4ef3-9f42-d9283c47aac6"
				tcpLBUUID         string = "d2e858b2-cb5a-441b-a670-ed450f79a91f"
				udpLBUUID         string = "12832f14-eb0f-44d4-b8db-4cccbc73c792"
				nodeSubnet        string = "10.1.1.0/24"
				nextHop           string = "10.1.1.2"
				//nextHop                string = "10.64.0.2"
				gwRouter     string = "GR_" + nodeName
				clusterIPNet string = "10.1.0.0"
				clusterCIDR  string = clusterIPNet + "/16"
				//localnetGatewayIP      string = "100.64.0.3/24"
				//localnetGatewayNextHop string = "100.64.0.2"
				localnetGatewayIP      string = "100.64.0.3/24"
				localnetGatewayNextHop string = "100.64.0.1"
				localnetBridgeName     string = "br-local"
				masterGWCIDR           string = "10.1.1.1/24"
				masterMgmtPortIP       string = "10.1.1.2"
				masterHOPortIP         string = "10.1.1.3"
				node1RouteUUID         string = "0cac12cf-3e0f-4682-b028-5ea2e0001962"
				node1mgtRouteUUID      string = "0cac12cf-3e0f-4682-b028-5ea2e0001963"
			)

			ifaceID := localnetBridgeName + "_" + nodeName

			testNode := v1.Node{ObjectMeta: metav1.ObjectMeta{
				Name: nodeName,
				Annotations: map[string]string{
					OvnNodeManagementPortMacAddress: brLocalnetMAC,
					OvnHostSubnet:                   nodeSubnet,
					OvnNodeGatewayMode:              string(config.GatewayModeShared),
					OvnNodeGatewayVlanID:            "1024",
					OvnNodeGatewayIfaceID:           ifaceID,
					OvnNodeGatewayMacAddress:        brLocalnetMAC,
					OvnNodeGatewayIP:                localnetGatewayIP,
					OvnNodeGatewayNextHop:           localnetGatewayNextHop,
				},
			}}

			fakeClient := fake.NewSimpleClientset(&v1.NodeList{
				Items: []v1.Node{testNode},
			})

			fexec := ovntest.NewFakeExec()
			err := util.SetExec(fexec)
			Expect(err).NotTo(HaveOccurred())

			_, err = config.InitConfig(ctx, fexec, nil)
			Expect(err).NotTo(HaveOccurred())

			fexec.AddFakeCmdsNoOutputNoError([]string{
				"ovn-nbctl --timeout=15 --data=bare --no-heading --columns=name,other-config find logical_switch other-config:subnet!=_",
			})

			fexec.AddFakeCmd(&ovntest.ExpectedCmd{
				Cmd: "ovn-nbctl --timeout=15 --if-exist get logical_router_port rtos-" + nodeName + " mac",
				// Return a known MAC; otherwise code autogenerates it
				Output: lrpMAC,
			})
			fexec.AddFakeCmdsNoOutputNoError([]string{
				"ovn-nbctl --timeout=15 --may-exist lrp-add ovn_cluster_router rtos-" + nodeName + " " + lrpMAC + " " + masterGWCIDR,
				"ovn-nbctl --timeout=15 -- --may-exist ls-add " + nodeName + " -- set logical_switch " + nodeName + " other-config:subnet=" + nodeSubnet + " other-config:exclude_ips=" + masterMgmtPortIP + ".." + masterHOPortIP + " external-ids:gateway_ip=" + masterGWCIDR,
				"ovn-nbctl --timeout=15 -- --may-exist lsp-add " + nodeName + " stor-" + nodeName + " -- set logical_switch_port stor-" + nodeName + " type=router options:router-port=rtos-" + nodeName + " addresses=\"" + lrpMAC + "\"",
				"ovn-nbctl --timeout=15 set logical_switch " + nodeName + " load_balancer=" + tcpLBUUID,
				"ovn-nbctl --timeout=15 add logical_switch " + nodeName + " load_balancer " + udpLBUUID,
<<<<<<< HEAD

				"ovn-nbctl --timeout=15 -- --may-exist lsp-add " + nodeName + " k8s-" + nodeName + " -- lsp-set-addresses " + "k8s-" + nodeName + " " + brLocalnetMAC + " " + masterMgmtPortIP,
=======
				"ovn-nbctl --timeout=15 -- --may-exist lsp-add " + nodeName + " k8s-" + nodeName + " -- lsp-set-addresses " + "k8s-" + nodeName + " " + brLocalnetMAC + " " + masterMgmtPortIP + " -- --if-exists remove logical_switch " + nodeName + " other-config exclude_ips",
>>>>>>> 91583e6b
			})

			fexec.AddFakeCmd(&ovntest.ExpectedCmd{
				Cmd:    "ovn-nbctl --timeout=15 --data=bare --no-heading --columns=_uuid find logical_router external_ids:k8s-cluster-router=yes",
				Output: clusterRouterUUID,
			})
			fexec.AddFakeCmd(&ovntest.ExpectedCmd{
				Cmd:    "ovn-sbctl --timeout=15 --data=bare --no-heading --columns=name find Chassis hostname=" + nodeName,
				Output: systemID,
			})
			fexec.AddFakeCmdsNoOutputNoError([]string{
				"ovn-nbctl --timeout=15 -- --may-exist lr-add " + gwRouter + " -- set logical_router " + gwRouter + " options:chassis=" + systemID + " external_ids:physical_ip=" + lrpIP,
			})
			fexec.AddFakeCmd(&ovntest.ExpectedCmd{
				Cmd:    "ovn-nbctl --timeout=15 get logical_switch_port jtor-" + gwRouter + " dynamic_addresses",
				Output: "",
			})
			fexec.AddFakeCmdsNoOutputNoError([]string{
				"ovn-nbctl --timeout=15 --wait=sb --may-exist lsp-add join jtor-GR_" + nodeName + " -- --if-exists clear logical_switch_port jtor-GR_" + nodeName + " dynamic_addresses -- lsp-set-addresses jtor-GR_" + nodeName + " dynamic",
			})
			fexec.AddFakeCmd(&ovntest.ExpectedCmd{
				Cmd:    "ovn-nbctl --timeout=15 get logical_switch_port jtor-" + gwRouter + " dynamic_addresses",
				Output: lrpMAC + " " + lrpIP,
			})
			fexec.AddFakeCmd(&ovntest.ExpectedCmd{
				Cmd:    "ovn-nbctl --timeout=15 --if-exists get logical_switch join other-config:subnet",
				Output: "\"100.64.0.1/16\"",
			})
			fexec.AddFakeCmdsNoOutputNoError([]string{
				"ovn-nbctl --timeout=15 -- --may-exist lrp-add GR_" + nodeName + " rtoj-GR_" + nodeName + " " + lrpMAC + " " + lrpCIDR + " -- set logical_switch_port jtor-GR_" + nodeName + " type=router options:router-port=rtoj-GR_" + nodeName + " addresses=router",
				"ovn-nbctl --timeout=15 set logical_router " + gwRouter + " options:lb_force_snat_ip=" + lrpIP,
				"ovn-nbctl --timeout=15 --may-exist lr-route-add " + gwRouter + " " + clusterCIDR + " 100.64.0.1",
			})
			fexec.AddFakeCmd(&ovntest.ExpectedCmd{
				Cmd: "ovn-nbctl --timeout=15 --data=bare --format=table --no-heading --columns=name,options find logical_router options:lb_force_snat_ip!=-",
				Output: fmt.Sprintf(`GR_openshift-node-2      chassis=5befb1e1-b0b1-4277-bb1d-54e8732a39c6 lb_force_snat_ip=%s
GR_openshift-node-1      chassis=0861e85c-5060-42fd-839e-8c463c7da378 lb_force_snat_ip=100.64.0.5
GR_openshift-master-node chassis=6a47b33b-89d3-4d65-ac31-b19b549326c7 lb_force_snat_ip=100.64.0.4`, lrpIP),
			})
			fexec.AddFakeCmdsNoOutputNoError([]string{
				"ovn-nbctl --timeout=15 --may-exist lr-route-add " + clusterRouterUUID + " 0.0.0.0/0 " + lrpIP,
			})
			addNodeportLBs(fexec, nodeName, tcpLBUUID, udpLBUUID)
			fexec.AddFakeCmdsNoOutputNoError([]string{
				"ovn-nbctl --timeout=15 --may-exist ls-add ext_" + nodeName,
			})
			fexec.AddFakeCmdsNoOutputNoError([]string{
				"ovn-nbctl --timeout=15 -- --may-exist lsp-add ext_" + nodeName + " br-local_" + nodeName + " -- lsp-set-addresses br-local_" + nodeName + " unknown -- lsp-set-type br-local_" + nodeName + " localnet -- lsp-set-options br-local_" + nodeName + " network_name=" + util.PhysicalNetworkName + " -- set logical_switch_port br-local_" + nodeName + " tag_request=" + "1024",
				"ovn-nbctl --timeout=15 -- --if-exists lrp-del rtoe-" + gwRouter + " -- lrp-add " + gwRouter + " rtoe-" + gwRouter + " " + brLocalnetMAC + " 100.64.0.3/24 -- set logical_router_port rtoe-" + gwRouter + " external-ids:gateway-physical-ip=yes",
				"ovn-nbctl --timeout=15 -- --may-exist lsp-add ext_" + nodeName + " etor-" + gwRouter + " -- set logical_switch_port etor-" + gwRouter + " type=router options:router-port=rtoe-" + gwRouter + " addresses=\"" + brLocalnetMAC + "\"",
				"ovn-nbctl --timeout=15 --may-exist lr-route-add " + gwRouter + " 0.0.0.0/0 100.64.0.1 rtoe-" + gwRouter,
				"ovn-nbctl --timeout=15 --may-exist lr-nat-add " + gwRouter + " snat 100.64.0.3 " + clusterCIDR,
				"ovn-nbctl --timeout=15 --may-exist lr-route-add " + clusterRouterUUID + " " + lrpIP + " " + lrpIP,
				"ovn-nbctl --timeout=15 --may-exist --policy=src-ip lr-route-add " + clusterRouterUUID + " " + nodeSubnet + " " + lrpIP,
			})

			fexec.AddFakeCmd(&ovntest.ExpectedCmd{
				Cmd:    "ovn-nbctl --timeout=15 --data=bare --no-heading --columns=_uuid find logical_router external_ids:k8s-cluster-router=yes",
				Output: clusterRouterUUID,
			})
			fexec.AddFakeCmdsNoOutputNoError([]string{
				"ovn-nbctl --timeout=15 --may-exist lr-route-add " + clusterRouterUUID + " " + "100.64.0.3/32" + " " + nextHop,
			})

			fexec.AddFakeCmd(&ovntest.ExpectedCmd{
				Cmd:    "ovn-nbctl --timeout=15 --data=bare --no-heading --columns=_uuid find load_balancer external_ids:TCP_lb_gateway_router=GR_" + nodeName,
				Output: tcpLBUUID,
			})
			fexec.AddFakeCmd(&ovntest.ExpectedCmd{
				Cmd:    "ovn-nbctl --timeout=15 --data=bare --no-heading --columns=_uuid find load_balancer external_ids:UDP_lb_gateway_router=GR_" + nodeName,
				Output: udpLBUUID,
			})
			fexec.AddFakeCmd(&ovntest.ExpectedCmd{
				Cmd:    "ovn-nbctl --timeout=15 get logical_router GR_" + nodeName + " external_ids:physical_ip",
				Output: "169.254.33.2",
			})
			fexec.AddFakeCmd(&ovntest.ExpectedCmd{
				Cmd:    "ovn-nbctl --timeout=15 --data=bare --no-heading --columns=_uuid find logical_router external_ids:k8s-cluster-router=yes",
				Output: clusterRouterUUID,
			})

			fexec.AddFakeCmd(&ovntest.ExpectedCmd{
				Cmd:    "ovn-sbctl --timeout=15 --data=bare --no-heading --columns=name find Chassis hostname=" + nodeName,
				Output: systemID,
			})
			fexec.AddFakeCmdsNoOutputNoError([]string{
				"ovn-nbctl --timeout=15 -- --may-exist lr-add " + gwRouter + " -- set logical_router " + gwRouter + " options:chassis=" + systemID + " external_ids:physical_ip=" + lrpIP,
			})
			fexec.AddFakeCmd(&ovntest.ExpectedCmd{
				Cmd:    "ovn-nbctl --timeout=15 get logical_switch_port jtor-" + gwRouter + " dynamic_addresses",
				Output: "",
			})
			fexec.AddFakeCmdsNoOutputNoError([]string{
				"ovn-nbctl --timeout=15 --wait=sb --may-exist lsp-add join jtor-GR_" + nodeName + " -- --if-exists clear logical_switch_port jtor-GR_" + nodeName + " dynamic_addresses -- lsp-set-addresses jtor-GR_" + nodeName + " dynamic",
			})
			fexec.AddFakeCmd(&ovntest.ExpectedCmd{
				Cmd:    "ovn-nbctl --timeout=15 get logical_switch_port jtor-" + gwRouter + " dynamic_addresses",
				Output: lrpMAC + " " + lrpIP,
			})
			fexec.AddFakeCmd(&ovntest.ExpectedCmd{
				Cmd:    "ovn-nbctl --timeout=15 --if-exists get logical_switch join other-config:subnet",
				Output: "\"100.64.0.1/16\"",
			})
			fexec.AddFakeCmdsNoOutputNoError([]string{
				"ovn-nbctl --timeout=15 -- --may-exist lrp-add GR_" + nodeName + " rtoj-GR_" + nodeName + " " + lrpMAC + " " + lrpCIDR + " -- set logical_switch_port jtor-GR_" + nodeName + " type=router options:router-port=rtoj-GR_" + nodeName + " addresses=router",
				"ovn-nbctl --timeout=15 set logical_router " + gwRouter + " options:lb_force_snat_ip=" + lrpIP,
				"ovn-nbctl --timeout=15 --may-exist lr-route-add " + gwRouter + " " + clusterCIDR + " 100.64.0.1",
			})
			fexec.AddFakeCmd(&ovntest.ExpectedCmd{
				Cmd: "ovn-nbctl --timeout=15 --data=bare --format=table --no-heading --columns=name,options find logical_router options:lb_force_snat_ip!=-",
				Output: fmt.Sprintf(`GR_openshift-node-2      chassis=5befb1e1-b0b1-4277-bb1d-54e8732a39c6 lb_force_snat_ip=%s
GR_openshift-node-1      chassis=0861e85c-5060-42fd-839e-8c463c7da378 lb_force_snat_ip=100.64.0.5
GR_openshift-master-node chassis=6a47b33b-89d3-4d65-ac31-b19b549326c7 lb_force_snat_ip=100.64.0.4`, lrpIP),
			})
			fexec.AddFakeCmdsNoOutputNoError([]string{
				"ovn-nbctl --timeout=15 --may-exist lr-route-add " + clusterRouterUUID + " 0.0.0.0/0 " + lrpIP,
			})
			addNodeportLBs(fexec, nodeName, tcpLBUUID, udpLBUUID)
			fexec.AddFakeCmdsNoOutputNoError([]string{
				"ovn-nbctl --timeout=15 --may-exist ls-add ext_" + nodeName,
			})
			fexec.AddFakeCmdsNoOutputNoError([]string{
				"ovn-nbctl --timeout=15 -- --may-exist lsp-add ext_" + nodeName + " br-local_" + nodeName + " -- lsp-set-addresses br-local_" + nodeName + " unknown -- lsp-set-type br-local_" + nodeName + " localnet -- lsp-set-options br-local_" + nodeName + " network_name=" + util.PhysicalNetworkName,
				"ovn-nbctl --timeout=15 -- --if-exists lrp-del rtoe-" + gwRouter + " -- lrp-add " + gwRouter + " rtoe-" + gwRouter + " " + brLocalnetMAC + " 100.64.0.3/24 -- set logical_router_port rtoe-" + gwRouter + " external-ids:gateway-physical-ip=yes",
				"ovn-nbctl --timeout=15 -- --may-exist lsp-add ext_" + nodeName + " etor-" + gwRouter + " -- set logical_switch_port etor-" + gwRouter + " type=router options:router-port=rtoe-" + gwRouter + " addresses=\"" + brLocalnetMAC + "\"",
				"ovn-nbctl --timeout=15 --may-exist lr-route-add " + gwRouter + " 0.0.0.0/0 100.64.0.1 rtoe-" + gwRouter,
				"ovn-nbctl --timeout=15 --may-exist lr-nat-add " + gwRouter + " snat 100.64.0.3 " + clusterCIDR,
				"ovn-nbctl --timeout=15 --may-exist lr-route-add " + clusterRouterUUID + " " + lrpIP + " " + lrpIP,
				"ovn-nbctl --timeout=15 --may-exist --policy=src-ip lr-route-add " + clusterRouterUUID + " " + nodeSubnet + " " + lrpIP,
			})

			fexec.AddFakeCmd(&ovntest.ExpectedCmd{
				Cmd:    "ovn-nbctl --timeout=15 --data=bare --no-heading --columns=_uuid find load_balancer external_ids:TCP_lb_gateway_router=GR_" + nodeName,
				Output: tcpLBUUID,
			})
			fexec.AddFakeCmd(&ovntest.ExpectedCmd{
				Cmd:    "ovn-nbctl --timeout=15 --data=bare --no-heading --columns=_uuid find load_balancer external_ids:UDP_lb_gateway_router=GR_" + nodeName,
				Output: udpLBUUID,
			})
			fexec.AddFakeCmd(&ovntest.ExpectedCmd{
				Cmd:    "ovn-nbctl --timeout=15 get logical_router GR_" + nodeName + " external_ids:physical_ip",
				Output: "169.254.33.2",
			})

			stop := make(chan struct{})
			wf, err := factory.NewWatchFactory(fakeClient, stop)
			Expect(err).NotTo(HaveOccurred())
			defer wf.Shutdown()

			clusterController := NewOvnController(fakeClient, wf, nil)
			Expect(clusterController).NotTo(BeNil())
			clusterController.TCPLoadBalancerUUID = tcpLBUUID
			clusterController.UDPLoadBalancerUUID = udpLBUUID

			// Let the real code run and ensure OVN database sync
			err = clusterController.WatchNodes(nil)
			Expect(err).NotTo(HaveOccurred())

			_, subnet, err := net.ParseCIDR(nodeSubnet)
			Expect(err).NotTo(HaveOccurred())
			err = clusterController.syncGatewayLogicalNetwork(&testNode, string(config.GatewayModeLocal), subnet.String())
			Expect(err).NotTo(HaveOccurred())

			Expect(fexec.CalledMatchesExpected()).To(BeTrue())
			return nil
		}

		err := app.Run([]string{
			app.Name,
			"-cluster-subnets=" + clusterCIDR,
			"--init-gateways",
			"--nodeport",
		})
		Expect(err).NotTo(HaveOccurred())
	})
})<|MERGE_RESOLUTION|>--- conflicted
+++ resolved
@@ -554,12 +554,7 @@
 				"ovn-nbctl --timeout=15 -- --may-exist lsp-add " + nodeName + " stor-" + nodeName + " -- set logical_switch_port stor-" + nodeName + " type=router options:router-port=rtos-" + nodeName + " addresses=\"" + lrpMAC + "\"",
 				"ovn-nbctl --timeout=15 set logical_switch " + nodeName + " load_balancer=" + tcpLBUUID,
 				"ovn-nbctl --timeout=15 add logical_switch " + nodeName + " load_balancer " + udpLBUUID,
-<<<<<<< HEAD
-
 				"ovn-nbctl --timeout=15 -- --may-exist lsp-add " + nodeName + " k8s-" + nodeName + " -- lsp-set-addresses " + "k8s-" + nodeName + " " + brLocalnetMAC + " " + masterMgmtPortIP,
-=======
-				"ovn-nbctl --timeout=15 -- --may-exist lsp-add " + nodeName + " k8s-" + nodeName + " -- lsp-set-addresses " + "k8s-" + nodeName + " " + brLocalnetMAC + " " + masterMgmtPortIP + " -- --if-exists remove logical_switch " + nodeName + " other-config exclude_ips",
->>>>>>> 91583e6b
 			})
 
 			fexec.AddFakeCmd(&ovntest.ExpectedCmd{
@@ -803,12 +798,7 @@
 				"ovn-nbctl --timeout=15 -- --may-exist lsp-add " + nodeName + " stor-" + nodeName + " -- set logical_switch_port stor-" + nodeName + " type=router options:router-port=rtos-" + nodeName + " addresses=\"" + lrpMAC + "\"",
 				"ovn-nbctl --timeout=15 set logical_switch " + nodeName + " load_balancer=" + tcpLBUUID,
 				"ovn-nbctl --timeout=15 add logical_switch " + nodeName + " load_balancer " + udpLBUUID,
-<<<<<<< HEAD
-
 				"ovn-nbctl --timeout=15 -- --may-exist lsp-add " + nodeName + " k8s-" + nodeName + " -- lsp-set-addresses " + "k8s-" + nodeName + " " + brLocalnetMAC + " " + masterMgmtPortIP,
-=======
-				"ovn-nbctl --timeout=15 -- --may-exist lsp-add " + nodeName + " k8s-" + nodeName + " -- lsp-set-addresses " + "k8s-" + nodeName + " " + brLocalnetMAC + " " + masterMgmtPortIP + " -- --if-exists remove logical_switch " + nodeName + " other-config exclude_ips",
->>>>>>> 91583e6b
 			})
 
 			fexec.AddFakeCmd(&ovntest.ExpectedCmd{
